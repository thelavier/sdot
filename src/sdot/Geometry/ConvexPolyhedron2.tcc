#include "Internal/AreaOutput.h"
#include "ConvexPolyhedron2.h"
#include <immintrin.h>
<<<<<<< HEAD
#include <iomanip>
=======
#define _USE_MATH_DEFINES
#include <math.h>
>>>>>>> 9609dd6f

namespace sdot {

template<class Pc,class CI>
ConvexPolyhedron2<Pc,CI>::ConvexPolyhedron2( const EnglobingSimplex &es, CI cut_id ) {
    TODO;
}

template<class Pc,class CI>
ConvexPolyhedron2<Pc,CI>::ConvexPolyhedron2() : ConvexPolyhedron2( Box{ { -1e10, -1e10 }, { +1e10, +1e10 } } ) {
}

template<class Pc,class CI>
ConvexPolyhedron2<Pc,CI>::ConvexPolyhedron2( const Box &box, CI cut_id ) {
    sphere_center = TF( 0.5 ) * ( box.p0 + box.p1 );
    sphere_radius = -1;

    //
    _nb_points = 4;

    // points
    points [ 0 ][ 0 ] = box.p0[ 0 ]; points [ 1 ][ 0 ] = box.p0[ 1 ];
    points [ 0 ][ 1 ] = box.p1[ 0 ]; points [ 1 ][ 1 ] = box.p0[ 1 ];
    points [ 0 ][ 2 ] = box.p1[ 0 ]; points [ 1 ][ 2 ] = box.p1[ 1 ];
    points [ 0 ][ 3 ] = box.p0[ 0 ]; points [ 1 ][ 3 ] = box.p1[ 1 ];

    // normals
    normals[ 0 ][ 0 ] =           0; normals[ 1 ][ 0 ] =          -1;
    normals[ 0 ][ 1 ] =          +1; normals[ 1 ][ 1 ] =           0;
    normals[ 0 ][ 2 ] =           0; normals[ 1 ][ 2 ] =          +1;
    normals[ 0 ][ 3 ] =          -1; normals[ 1 ][ 3 ] =           0;

    // cut_ids
    cut_ids     [ 0 ] =      cut_id;
    cut_ids     [ 1 ] =      cut_id;
    cut_ids     [ 2 ] =      cut_id;
    cut_ids     [ 3 ] =      cut_id;
}

template<class Pc, class CI>
ConvexPolyhedron2<Pc,CI>::ConvexPolyhedron2( const ConvexPolyhedron2 &that ) {
    _nb_points = that._nb_points;

    for( size_t i = 0; i < _nb_points; ++i ) points[ 0 ][ i ] = that.points[ 0 ][ i ];
    for( size_t i = 0; i < _nb_points; ++i ) points[ 1 ][ i ] = that.points[ 1 ][ i ];
    for( size_t i = 0; i < _nb_points; ++i ) cut_ids[ i ] = that.cut_ids[ i ];

    if ( store_the_normals ) {
        for( size_t i = 0; i < _nb_points; ++i ) normals[ 0 ][ i ] = that.normals[ 0 ][ i ];
        for( size_t i = 0; i < _nb_points; ++i ) normals[ 1 ][ i ] = that.normals[ 1 ][ i ];
        for( size_t i = 0; i < _nb_points; ++i ) arcs.set( i, that.arcs[ i ] );
    }

    sphere_center = that.sphere_center;
    sphere_radius = that.sphere_radius;
    sphere_cut_id = that.sphere_cut_id;
}

template<class Pc,class CI>
typename ConvexPolyhedron2<Pc,CI>::TF ConvexPolyhedron2<Pc,CI>::integration_der_wrt_weight( FunctionEnum::ExpWmR2db<TF> fu, TF weight ) const {
    return integration( fu, weight ) / fu.eps;
}

template<class Pc,class CI>
template<class FU> typename ConvexPolyhedron2<Pc,CI>::TF ConvexPolyhedron2<Pc,CI>::integration_der_wrt_weight( FU, TF weight ) const {
    return 0;
}

template<class Pc,class CI> template<class F>
bool ConvexPolyhedron2<Pc,CI>::all_pos( const F &f ) const {
    for( size_t i = 0; i < _nb_points; ++i )
        if ( f( point( i ) ) == false )
            return false;
    return true;
}

template<class Pc,class CI>
void ConvexPolyhedron2<Pc,CI>::for_each_boundary_measure( FunctionEnum::ExpWmR2db<TF> e, const std::function<void(TF,CI)> &f, TF weight ) const {
    using std::sqrt;
    using std::erf;
    using std::exp;
    using std::pow;

    if ( _nb_points == 0 ) {
        if ( sphere_radius >= 0 )
            f( 2 * M_PI * sphere_radius * exp( ( weight - pow( sphere_radius, 2 ) ) / e.eps ), sphere_cut_id );
        return;
    }

    for( size_t i1 = 0, i0 = _nb_points - 1; i1 < _nb_points; i0 = i1++ ) {
        if ( allow_ball_cut && arcs[ i0 ] ) {
            TF c = exp( ( weight - pow( sphere_radius, 2 ) ) / e.eps );
            f( _arc_length( point( i0 ), point( i1 ) ) * c, cut_ids[ i0 ] );
        } else {
            // Integrate[ Exp[ ( w - (bx+dx*u)*(bx+dx*u) - (by+dy*u)*(by+dy*u) ) / eps ], { u, 0, 1 } ]
            Pt P0 = point( i0 ) - sphere_center, P1 = point( i1 ) - sphere_center;
            if ( TF d2 = norm_2_p2( P1 - P0 ) ) {
                TF d1 = sqrt( d2 ), e5 = sqrt( e.eps );
                TF c = sqrt( M_PI ) * e5 / 2 * ( 1 ) * exp( ( weight - pow( P1.x * P0.y - P0.x * P1.y, 2 ) / d2 ) / e.eps ) / d1 * (
                            erf( ( P1.x * ( P1.x - P0.x ) + P1.y * ( P1.y - P0.y ) ) / e5 / d1 ) -
                            erf( ( P0.x * ( P1.x - P0.x ) + P0.y * ( P1.y - P0.y ) ) / e5 / d1 )
                            );
                f( d1 * c, cut_ids[ i0 ] );
            }
        }
    }
}

template<class Pc,class CI>
void ConvexPolyhedron2<Pc,CI>::for_each_boundary_measure( FunctionEnum::R2, const std::function<void(TF,CI)> &f, TF weight ) const {
    TODO;
}

template<class Pc,class CI>
void ConvexPolyhedron2<Pc,CI>::for_each_boundary_measure( FunctionEnum::Unit, const std::function<void(TF,CI)> &f, TF weight ) const {
    if ( _nb_points == 0 ) {
        if ( sphere_radius >= 0 )
            f( 2 * M_PI * sphere_radius, sphere_cut_id );
        return;
    }

    for( size_t i1 = 0, i0 = _nb_points - 1; i1 < _nb_points; i0 = i1++ ) {
        if ( allow_ball_cut && arcs[ i0 ] )
            f( _arc_length( point( i0 ), point( i1 ) ), cut_ids[ i0 ] );
        else
            f( norm_2( point( i1 ) - point( i0 ) ), cut_ids[ i0 ] );
    }
}

template<class Pc,class CI>
void ConvexPolyhedron2<Pc,CI>::write_to_stream( std::ostream &os ) const {
    os << std::setprecision( 17 );
    os << "cuts: [";
    for( std::size_t i = 0; i < _nb_points; ++i )
        os << ( i ? "," : "" ) << "(" << point( i ) << ")";
    os << "]";
    if ( store_the_normals ) {
        os << " nrms: [";
        for( std::size_t i = 0; i < _nb_points; ++i )
            os << ( i ? "," : "" ) << "(" << normal( i ) << ")";
        os << "]";
    }
    os << " sphere center: " << sphere_center << " sphere radius: " << sphere_radius;
}

template<class Pc, class CI>
typename ConvexPolyhedron2<Pc,CI>::Pt ConvexPolyhedron2<Pc,CI>::min_position() const {
    Pt res{ + std::numeric_limits<TF>::max(), + std::numeric_limits<TF>::max() };
    for( std::size_t i = 0; i < _nb_points; ++i ) {
        if ( arcs[ i ] )
            TODO;
        else
            res = min( res, point( i ) );
    }
    return res;
}

template<class Pc, class CI>
typename ConvexPolyhedron2<Pc,CI>::Pt ConvexPolyhedron2<Pc,CI>::max_position() const {
    Pt res{ - std::numeric_limits<TF>::max(), - std::numeric_limits<TF>::max() };
    for( std::size_t i = 0; i < _nb_points; ++i ) {
        if ( arcs[ i ] )
            TODO;
        else
            res = max( res, point( i ) );
    }
    return res;
}

template<class Pc,class CI>
void ConvexPolyhedron2<Pc,CI>::set_cut_ids( CI cut_id ) {
    if ( _nb_points > 64 )
        TODO;
    for( std::size_t i = 0; i < _nb_points; ++i )
        cut_ids[ i ] = cut_id;
}

template<class Pc,class CI>
void ConvexPolyhedron2<Pc,CI>::ball_cut( Pt center, TF radius, CI cut_id ) {
    ASSERT( allow_ball_cut, "..." );

    using std::sqrt;
    using std::pow;
    using std::max;
    using std::min;
    using std::abs;

    // store sphere info
    sphere_center = center;
    sphere_radius = radius;
    sphere_cut_id = cut_id;

    // void part ?
    if ( _nb_points == 0 ) {
        sphere_radius = 0;
        return;
    }

    //
    if ( _nb_points > 64 )
        TODO;

    // distances
    bool all_inside = true;
    AF distances;
    for( std::size_t i = 0; i < _nb_points; ++i ) {
        auto px = points[ 0 ][ i ];
        auto py = points[ 1 ][ i ];
        auto d = pow( px - center.x, 2 ) + pow( py - center.y, 2 ) - pow( radius, 2 );
        distances[ i ] = d;

        all_inside &= d <= 0;
    }

    // if all points (corners) are inside the sphere, the sphere is not going to cut anything
    if ( all_inside )
        return;

    auto find_unique_intersection = [&]( Pt p0, Pt p1 ) {
        // ( p0.x - sphere_center.x + ( p1.x - p0.x ) * t )² + ... = sphere_radius²
        TF a = norm_2_p2( p1 - p0 );
        TF b = dot( p0 - center, p1 - p0 );
        TF c = norm_2_p2( p0 - center ) - pow( radius, 2 );
        TF d = sqrt( max( TF( 0 ), b * b - a * c ) );
        TF u = ( - b + d ) / a;
        TF v = ( - b - d ) / a;
        TF t = abs( u - TF( 0.5 ) ) <= abs( v - TF( 0.5 ) ) ? u : v;
        return p0 + min( TF( 1 ), max( TF( 0 ), t ) ) * ( p1 - p0 );
    };

    auto find_two_cuts = [&]( Pt &pi0, Pt &pi1, const Pt &p0, const Pt &p1 ) {
        // ( p0.x - sphere_center.x + ( p1.x - p0.x ) * t )² + ... = sphere_radius²
        TF a = norm_2_p2( p1 - p0 );
        if ( a == 0 )
            return false;
        TF b = dot( p0 - center, p1 - p0 );
        TF c = norm_2_p2( p0 - center ) - pow( radius, 2 );
        TF s = b * b - a * c;
        if ( s <= 0 )
            return false;
        TF d = sqrt( s );
        TF u = ( - b - d ) / a;
        TF v = ( - b + d ) / a;
        if ( u > 0 && u < 1 )
            v = max( TF( 0 ), min( TF( 1 ), v ) );
        else if ( v > 0 && v < 1 )
            u = max( TF( 0 ), min( TF( 1 ), u ) );
        else
            return false;
        pi0 = p0 + u * ( p1 - p0 );
        pi1 = p0 + v * ( p1 - p0 );

        // check for different angles
        TF a0 = atan2( pi0.y - center.y, pi0.x - center.x );
        TF a1 = atan2( pi1.y - center.y, pi1.x - center.x );
        return a0 != a1;
    };

    auto cf = [&]( std::size_t i0, std::size_t i1 ) {
        const Pt &p0 = point( i0 );
        const Pt &p1 = point( i1 );

        if ( distances[ i0 ] <= 0 ) {
            if ( distances[ i1 ] <= 0 ) {
                _tmp_cuts.push_back( { LINE, cut_ids[ i0 ], normal( i0 )        , p0 } );
            } else {
                Pt nn = find_unique_intersection( p0, p1 );
                _tmp_cuts.push_back( { LINE, cut_ids[ i0 ], normal( i0 )        , p0 } );
                _tmp_cuts.push_back( { ARC ,        cut_id, { TF( 0 ), TF( 0 ) }, nn } );
            }
        } else {
            if ( distances[ i1 ] <= 0 ) {
                Pt nn = find_unique_intersection( p1, p0 );
                _tmp_cuts.push_back( { LINE, cut_ids[ i0 ], normal( i0 )        , nn } );
            } else {
                // 2 or 0 cuts
                Pt pi0, pi1;
                if ( find_two_cuts( pi0, pi1, p0, p1 ) ) {
                    _tmp_cuts.push_back( { LINE, cut_ids[ i0 ], normal( i0 )        , pi0 } );
                    _tmp_cuts.push_back( { ARC ,        cut_id, { TF( 0 ), TF( 0 ) }, pi1 } );
                }
            }
        }
    };
    _tmp_cuts.resize( 0 );
    for( std::size_t i = 1; i < _nb_points; ++i )
        cf( i - 1, i );
    cf( _nb_points - 1, 0 );

    // if no cut remaining, outside center => we don't keep anything
    if ( _tmp_cuts.empty() ) {
        for( std::size_t i0 = 0; i0 < _nb_points; ++i0 ) {
            if ( dot( sphere_center - point( i0 ), normal( i0 ) ) > 0 ) {
                sphere_radius = 0;
                break;
            }
        }
    }

    // copy _tmp_cuts content
    _nb_points = _tmp_cuts.size();
    if ( _nb_points > 64 ) {
        TODO;
    } else {
        for( std::size_t i = 0; i < _nb_points; ++i ) {
            for( std::size_t d = 0; d < 2; ++d ) {
                normals[ d ][ i ] = _tmp_cuts[ i ].normal[ d ];
                points[ d ][ i ] = _tmp_cuts[ i ].point[ d ];
            }
            cut_ids[ i ] = _tmp_cuts[ i ].cut_id;
            arcs.set( i, _tmp_cuts[ i ].cut_type );
        }
    }
}

template<class Pc,class CI>
bool ConvexPolyhedron2<Pc,CI>::plane_cut( Pt origin, Pt normal, CI cut_id ) {
    return plane_cut( origin, normal, cut_id, N<1>() );
}

template<class Pc,class CI> template<int no>
bool ConvexPolyhedron2<Pc,CI>::plane_cut( Pt origin, Pt normal, CI cut_id, N<no> normal_is_normalized ) {
    if ( _nb_points > 64 )
        TODO;

    //    auto ox = BF( origin.x );
    //    auto oy = BF( origin.y );
    //    auto nx = BF( normal.x );
    //    auto ny = BF( normal.y );

    alignas( 64 ) AF distances;
    std::uint64_t outside = 0;
    const std::size_t alig_nb_points = 0; // nb_points - nb_points % simd_size;
    //    for( std::size_t i = 0; i < alig_nb_points; i += simd_size ) {
    //        auto px = xsimd::load_aligned( &points[ 0 ][ i ] );
    //        auto py = xsimd::load_aligned( &points[ 1 ][ i ] );
    //        auto d = ( ox - px ) * nx + ( oy - py ) * ny;
    //        auto n = d < BF( TF( 0 ) );
    //        d.store_aligned( &distances[ i ] );

    //        for( std::size_t j = 0; j < simd_size; ++j )
    //            outside |= std::uint64_t( n[ j ] ) << ( i + j );
    //    }

    for( std::size_t i = alig_nb_points; i < _nb_points; ++i ) {
        auto px = points[ 0 ][ i ];
        auto py = points[ 1 ][ i ];
        auto d = ( origin.x - px ) * normal.x + ( origin.y - py ) * normal.y;
        outside |= std::uint64_t( d < 0 ) << i;
        distances[ i ] = d;
    }

    // all inside ?
    if ( outside == 0 )
        return false;

    // all outside ?
    std::size_t nb_outside = _mm_popcnt_u64( outside );
    if ( nb_outside == _nb_points ) {
        _nb_points = 0;
        return false;
    }

    //
    if ( normal_is_normalized.val == 0 ) {
        TF n = 1 / norm_2( normal );
        for( std::size_t i = 0; i < _nb_points; ++i )
            distances[ i ] *= n;
        normal = n * normal;
    }

    // only 1 outside
    #ifdef __AVX2__
    std::size_t i1 = _tzcnt_u64( outside );
    #else
    std::size_t i1 = 0;
    for( auto cp = outside; ( cp & 1 ) == 0; ++i1 )
        cp /= 2;
    #endif
    if ( nb_outside == 1 ) {
        if ( _nb_points == 64 )
            TODO;

        // => creation of a new point
        std::size_t i0 = ( i1 + _nb_points - 1 ) % _nb_points;
        std::size_t i2 = ( i1 + 1 ) % _nb_points;
        Pt p0 { points[ 0 ][ i0 ], points[ 1 ][ i0 ] };
        Pt p1 { points[ 0 ][ i1 ], points[ 1 ][ i1 ] };
        Pt p2 { points[ 0 ][ i2 ], points[ 1 ][ i2 ] };
        TF s0 = distances[ i0 ];
        TF s1 = distances[ i1 ];
        TF s2 = distances[ i2 ];

        TF m0 = s0 / ( s1 - s0 );
        TF m1 = s2 / ( s1 - s2 );

        // shift points
        for( std::size_t i = _nb_points; i > i1 + 1; --i ) {
            points [ 0 ][ i ] = points [ 0 ][ i - 1 ];
            points [ 1 ][ i ] = points [ 1 ][ i - 1 ];
            cut_ids     [ i ] = cut_ids     [ i - 1 ];
            if ( store_the_normals ) {
                normals[ 0 ][ i ] = normals[ 0 ][ i - 1 ];
                normals[ 1 ][ i ] = normals[ 1 ][ i - 1 ];
            }
        }

        // modify the number of points
        ++_nb_points;

        // modified or added points
        points[ 0 ][ i1 + 1 ] = p2.x - m1 * ( p1.x - p2.x );
        points[ 1 ][ i1 + 1 ] = p2.y - m1 * ( p1.y - p2.y );
        cut_ids    [ i1 + 1 ] = cut_ids[ i1 + 0 ];
        if ( store_the_normals ) {
            normals[ 0 ][ i1 + 1 ] = normals[ 0 ][ i1 + 0 ];
            normals[ 1 ][ i1 + 1 ] = normals[ 1 ][ i1 + 0 ];
        }

        points[ 0 ][ i1 + 0 ] = p0.x - m0 * ( p1.x - p0.x );
        points[ 1 ][ i1 + 0 ] = p0.y - m0 * ( p1.y - p0.y );
        cut_ids    [ i1 + 0 ] = cut_id;
        if ( store_the_normals ) {
            normals[ 0 ][ i1 + 0 ] = normal[ 0 ];
            normals[ 1 ][ i1 + 0 ] = normal[ 1 ];
        }

        return true;
    }

    // 2 points are outside
    if ( nb_outside == 2 ) {
        if ( i1 == 0 && ! ( outside & 2 ) )
            i1 = _nb_points - 1;
        std::size_t i0 = ( i1 + _nb_points - 1 ) % _nb_points;
        std::size_t i2 = ( i1 + 1 ) % _nb_points;
        std::size_t i3 = ( i1 + 2 ) % _nb_points;
        Pt p0 { points[ 0 ][ i0 ], points[ 1 ][ i0 ] };
        Pt p1 { points[ 0 ][ i1 ], points[ 1 ][ i1 ] };
        Pt p2 { points[ 0 ][ i2 ], points[ 1 ][ i2 ] };
        Pt p3 { points[ 0 ][ i3 ], points[ 1 ][ i3 ] };
        TF s0 = distances[ i0 ];
        TF s1 = distances[ i1 ];
        TF s2 = distances[ i2 ];
        TF s3 = distances[ i3 ];

        TF m1 = s0 / ( s1 - s0 );
        TF m2 = s3 / ( s2 - s3 );

        // modified points
        points[ 0 ][ i1 ] = p0.x - m1 * ( p1.x - p0.x );
        points[ 1 ][ i1 ] = p0.y - m1 * ( p1.y - p0.y );
        cut_ids    [ i1 ] = cut_id;
        if ( store_the_normals ) {
            normals[ 0 ][ i1 ] = normal[ 0 ];
            normals[ 1 ][ i1 ] = normal[ 1 ];
        }

        points[ 0 ][ i2 ] = p3.x - m2 * ( p2.x - p3.x );
        points[ 1 ][ i2 ] = p3.y - m2 * ( p2.y - p3.y );

        return true;
    }

    // more than 2 points are outside, outside points are before and after bit 0
    if ( i1 == 0 && ( outside & ( 1ul << ( _nb_points - 1 ) ) ) ) {
        std::size_t nb_inside = _nb_points - nb_outside;
        #ifdef __AVX2__
        std::size_t i3 = _tzcnt_u64( ~ outside );
        #else
        std::size_t i3 = 0;
        for( auto cp = ~ outside; ( cp & 1 ) == 0; ++i3 )
            cp /= 2;
        #endif
        i1 = nb_inside + i3;
        std::size_t i0 = i1 - 1;
        std::size_t i2 = i3 - 1;

        Pt p0 { points[ 0 ][ i0 ], points[ 1 ][ i0 ] };
        Pt p1 { points[ 0 ][ i1 ], points[ 1 ][ i1 ] };
        Pt p2 { points[ 0 ][ i2 ], points[ 1 ][ i2 ] };
        Pt p3 { points[ 0 ][ i3 ], points[ 1 ][ i3 ] };
        TF s0 = distances[ i0 ];
        TF s1 = distances[ i1 ];
        TF s2 = distances[ i2 ];
        TF s3 = distances[ i3 ];

        TF m1 = s0 / ( s1 - s0 );
        TF m2 = s3 / ( s2 - s3 );

        // modified and shifted points
        points[ 0 ][ 0 ] = p3.x - m2 * ( p2.x - p3.x );
        points[ 1 ][ 0 ] = p3.y - m2 * ( p2.y - p3.y );
        cut_ids    [ 0 ] = cut_ids[ i2 ];
        if ( store_the_normals ) {
            normals[ 0 ][ 0 ] = normals[ 0 ][ i2 ];
            normals[ 1 ][ 0 ] = normals[ 1 ][ i2 ];
        }
        std::size_t o = 1;
        for( ; o <= nb_inside; ++o ) {
            points[ 0 ][ o ] = points[ 0 ][ i2 + o ];
            points[ 1 ][ o ] = points[ 1 ][ i2 + o ];
            cut_ids    [ o ] = cut_ids    [ i2 + o ];
            if ( store_the_normals ) {
                normals[ 0 ][ o ] = normals[ 0 ][ i2 + o ];
                normals[ 1 ][ o ] = normals[ 1 ][ i2 + o ];
            }
        }
        points[ 0 ][ o ] = p0.x - m1 * ( p1.x - p0.x );
        points[ 1 ][ o ] = p0.y - m1 * ( p1.y - p0.y );
        cut_ids    [ o ] = cut_id;
        if ( store_the_normals ) {
            normals[ 0 ][ o ] = normal[ 0 ];
            normals[ 1 ][ o ] = normal[ 1 ];
        }

        _nb_points -= nb_outside - 2;
        return true;
    }

    // more than 2 points are outside, outside points do not cross `nb_points`
    std::size_t i0 = ( i1 + _nb_points  - 1 ) % _nb_points;
    std::size_t i2 = ( i1 + nb_outside - 1 ) % _nb_points;
    std::size_t i3 = ( i1 + nb_outside     ) % _nb_points;
    Pt p0 { points[ 0 ][ i0 ], points[ 1 ][ i0 ] };
    Pt p1 { points[ 0 ][ i1 ], points[ 1 ][ i1 ] };
    Pt p2 { points[ 0 ][ i2 ], points[ 1 ][ i2 ] };
    Pt p3 { points[ 0 ][ i3 ], points[ 1 ][ i3 ] };
    TF s0 = distances[ i0 ];
    TF s1 = distances[ i1 ];
    TF s2 = distances[ i2 ];
    TF s3 = distances[ i3 ];

    TF m1 = s0 / ( s1 - s0 );
    TF m2 = s3 / ( s2 - s3 );

    // modified and deleted points
    points[ 0 ][ i1 + 0 ] = p0.x - m1 * ( p1.x - p0.x );
    points[ 1 ][ i1 + 0 ] = p0.y - m1 * ( p1.y - p0.y );
    cut_ids    [ i1 + 0 ] = cut_id;
    if ( store_the_normals ) {
        normals[ 0 ][ i1 + 0 ] = normal[ 0 ];
        normals[ 1 ][ i1 + 0 ] = normal[ 1 ];
    }

    points[ 0 ][ i1 + 1 ] = p3.x - m2 * ( p2.x - p3.x );
    points[ 1 ][ i1 + 1 ] = p3.y - m2 * ( p2.y - p3.y );
    cut_ids    [ i1 + 1 ] = cut_ids[ i2 ];
    if ( store_the_normals ) {
        normals[ 0 ][ i1 + 1 ] = normals[ 0 ][ i2 ];
        normals[ 1 ][ i1 + 1 ] = normals[ 1 ][ i2 ];
    }

    std::size_t nb_to_rem = nb_outside - 2;
    for( std::size_t i = i2 + 1; i < _nb_points; ++i ) {
        points[ 0 ][ i - nb_to_rem ] = points[ 0 ][ i ];
        points[ 1 ][ i - nb_to_rem ] = points[ 1 ][ i ];
        cut_ids    [ i - nb_to_rem ] = cut_ids    [ i ];
        if ( store_the_normals ) {
            normals[ 0 ][ i - nb_to_rem ] = normals[ 0 ][ i ];
            normals[ 1 ][ i - nb_to_rem ] = normals[ 1 ][ i ];
        }
    }

    // modification of the number of points
    _nb_points -= nb_to_rem;

    //    //    bool all_ko = true;
    //    //    bool all_ok = true;
    //    //    for( std::size_t i = 0; i < _cuts.size(); ++i ) {
    //    //        _distances[ i ] = dot( _cuts[ i ].point - origin, normal );
    //    //        bool inside = _distances[ i ] <= 0;
    //    //        all_ko &= ! inside;
    //    //        all_ok &= inside;
    //    //    }
    //    bool all_ko_0 = true, all_ko_1 = true, all_ko_2 = true, all_ko_3 = true;
    //    bool all_ok_0 = true, all_ok_1 = true, all_ok_2 = true, all_ok_3 = true;
    //    for( int i = 0; i < (int)_cuts.size() - 3; i += 4 ) {
    //        _distances[ i + 0 ] = dot( _cuts[ i + 0 ].point - origin, normal );
    //        _distances[ i + 1 ] = dot( _cuts[ i + 1 ].point - origin, normal );
    //        _distances[ i + 2 ] = dot( _cuts[ i + 2 ].point - origin, normal );
    //        _distances[ i + 3 ] = dot( _cuts[ i + 3 ].point - origin, normal );
    //        bool inside_0 = _distances[ i + 0 ] <= 0;
    //        bool inside_1 = _distances[ i + 1 ] <= 0;
    //        bool inside_2 = _distances[ i + 2 ] <= 0;
    //        bool inside_3 = _distances[ i + 3 ] <= 0;
    //        all_ko_0 &= ! inside_0;
    //        all_ko_1 &= ! inside_1;
    //        all_ko_2 &= ! inside_2;
    //        all_ko_3 &= ! inside_3;
    //        all_ok_0 &= inside_0;
    //        all_ok_1 &= inside_1;
    //        all_ok_2 &= inside_2;
    //        all_ok_3 &= inside_3;
    //    }
    //    for( std::size_t i = _cuts.size() / 4 * 4; i < _cuts.size(); ++i ) {
    //        _distances[ i ] = dot( _cuts[ i ].point - origin, normal );
    //        bool inside = _distances[ i ] <= 0;
    //        all_ko_0 &= ! inside;
    //        all_ok_0 &= inside;
    //    }
    //    all_ko_0 &= all_ko_1;
    //    all_ko_0 &= all_ko_2;
    //    all_ko_0 &= all_ko_3;
    //    all_ok_0 &= all_ok_1;
    //    all_ok_0 &= all_ok_2;
    //    all_ok_0 &= all_ok_3;

    //    if ( all_ok_0 )
    //        return;

    //    if ( all_ko_0 ) {
    //        _cuts.resize( 0 );
    //        return;
    //    }

    //    auto cf = [&]( std::size_t i0, std::size_t i1 ) {
    //        const PT &p0 = _cuts[ i0 ].point;
    //        const PT &p1 = _cuts[ i1 ].point;
    //        TF s0 = _distances[ i0 ];
    //        TF s1 = _distances[ i1 ];
    //        if ( s0 <= 0 ) { // => p0 is inside
    //            if ( s1 <= 0 ) { // => p0 and p1 are inside
    //                _old_cuts.push_back( { SegType::line, _cuts[ i0 ].cut_id, _cuts[ i0 ].normal, p0 } );
    //            } else { // => p0 is inside, p1 is outside
    //                PT it = p0 - ( s0 / ( s1 - s0 ) ) * ( p1 - p0 );
    //                _old_cuts.push_back( { SegType::line, _cuts[ i0 ].cut_id, _cuts[ i0 ].normal, p0 } );
    //                _old_cuts.push_back( { SegType::line,             cut_id,             normal, it } );
    //            }
    //        } else if ( s1 <= 0 ) { // => p0 is outside, p1 is inside
    //            PT it = p0 + ( s0 / ( s0 - s1 ) ) * ( p1 - p0 );
    //            _old_cuts.push_back( { SegType::line, _cuts[ i0 ].cut_id, _cuts[ i0 ].normal, it } );
    //        }
    //    };
    //    _old_cuts.resize( 0 );
    //    for( size_t i = 1; i < _cuts.size(); ++i )
    //        cf( i - 1, i );
    //    cf( _cuts.size() - 1, 0 );

    //    std::swap( _old_cuts, _cuts );

    return true;
}


template<class Pc,class CI>
bool ConvexPolyhedron2<Pc,CI>::is_a_cutting_plane( Pt origin, Pt normal ) const {
    TODO;
    //    for( std::size_t i = 0; i < _cuts.size(); ++i ) {
    //        bool inside = dot( _cuts[ i ].point - origin, normal ) <= 0;
    //        if ( ! inside )
    //            return true;
    //    }
    return false;
}

template<class Pc, class CI>
bool ConvexPolyhedron2<Pc,CI>::contains( const Pt &pos ) const {
    for( TI i = 0; i < _nb_points; ++i )
        if ( dot( pos - point( i ), normal( i ) ) > 0 )
            return false;
    return true;
}

template<class Pc,class CI>
void ConvexPolyhedron2<Pc,CI>::clear( Pt englobing_center, TF englobing_radius, CI englobing_cut_id ) {
    //    _sphere_center = englobing_center;
    //    _sphere_radius = -1;

    //    // common cut attributes
    //    _cuts.resize( 3 );
    //    for( Cut &c : _cuts ) {
    //        c.seg_type = SegType::line;
    //        c.cut_id   = englobing_cut_id;
    //    }

    //    // points
    //    const TF s3 = std::sqrt( TF( 3 ) / 4 );
    //    _cuts[ 0 ].point = { englobing_center + 4 * englobing_radius * PT{    1,   0 } };
    //    _cuts[ 1 ].point = { englobing_center + 4 * englobing_radius * PT{ -0.5,  s3 } };
    //    _cuts[ 2 ].point = { englobing_center + 4 * englobing_radius * PT{ -0.5, -s3 } };
    TODO;
}

template<class Pc,class CI>
void ConvexPolyhedron2<Pc,CI>::add_centroid_contrib( Pt &ctd, TF &mea ) const {
    add_centroid_contrib( ctd, mea, FunctionEnum::Unit(), SpaceFunctions::Constant<TF>{ 1.0 } );
}

template<class Pc,class CI>
void ConvexPolyhedron2<Pc,CI>::add_centroid_contrib( Pt &ctd, TF &mea, FunctionEnum::Unit, SpaceFunctions::Constant<TF> sf, TF w ) const {
    using std::pow;
    //    auto arc_val = [&]( PT P0, PT P1 ) {
    //        using std::atan2;
    //        using std::pow;
    //        TF a0 = atan2( P0.y, P0.x );
    //        TF a1 = atan2( P1.y, P1.x );
    //        if ( a1 < a0 )
    //            a1 += 2 * M_PI;
    //        return ( a1 - a0 ) * 0.5 * pow( _sphere_radius, 2 );
    //    };

    //    auto seg_val = []( PT P0, PT P1 ) {
    //        return -0.25 * ( ( P0.x + P1.x ) * ( P0.y - P1.y ) - ( P0.x - P1.x ) * ( P0.y + P1.y ) );
    //    };

    //    TF lea = 0;
    //    if ( _cuts.empty() ) {
    //        if ( _sphere_radius > 0 )
    //            lea = 2 * M_PI * 0.5 * pow( _sphere_radius, 2 );
    //    } else {
    //        for( size_t i1 = 0, i0 = _cuts.size() - 1; i1 < _cuts.size(); i0 = i1++ ) {
    //            if ( _cuts[ i0 ].seg_type == SegType::arc )
    //                lea += arc_val( _cuts[ i0 ].point - _sphere_center, _cuts[ i1 ].point - _sphere_center );
    //            else
    //                lea += seg_val( _cuts[ i0 ].point - _sphere_center, _cuts[ i1 ].point - _sphere_center );
    //        }
    //    }

    //    // centroid part
    //    ctd += lea * _sphere_center;
    //    mea += lea;

    //    if ( _cuts.empty() )
    //        return;

    //    auto arc_val_centroid = [&]( PT P0, PT P1 ) -> PT {
    //        using std::atan2;
    //        using std::pow;
    //        using std::sin;
    //        using std::cos;
    //        TF a0 = atan2( P0.y, P0.x );
    //        TF a1 = atan2( P1.y, P1.x );
    //        if ( a1 < a0 )
    //            a1 += 2 * M_PI;
    //        TF c = ( 0.5 ) * pow( _sphere_radius, 3 );
    //        return { c * ( sin( a1 ) - sin( a0 ) ) ,
    //                 c * ( cos( a0 ) - cos( a1 ) ) };
    //    };

    //    auto seg_val_centroid = []( PT P0, PT P1 ) -> PT {
    //        TF c = ( 0.125 ) * ( pow( P0.x + P1.x, 2 ) + pow( P0.y + P1.y, 2 ) ) + ( 0.04166666666666667 ) * ( pow( P1.x - P0.x, 2 ) + pow( P1.y - P0.y, 2 ) );
    //        return { ( P1.y - P0.y ) * c, ( P0.x - P1.x ) * c };
    //    };

    //    for( size_t i1 = 0, i0 = _cuts.size() - 1; i1 < _cuts.size(); i0 = i1++ ) {
    //        if ( _cuts[ i0 ].seg_type == SegType::arc )
    //            ctd += arc_val_centroid( _cuts[ i0 ].point - _sphere_center, _cuts[ i1 ].point - _sphere_center );
    //        else
    //            ctd += seg_val_centroid( _cuts[ i0 ].point - _sphere_center, _cuts[ i1 ].point - _sphere_center );
    //    }

    // hand coded version
    if ( _nb_points == 0 ) {
        if ( sphere_radius >= 0 ) {
            TF lea = M_PI * pow( sphere_radius, 2 ) * sf.coeff;
            ctd += lea * sphere_center;
            mea += lea;
        }
        return;
    }

    // triangles
    Pt A = point( 0 );
    for( size_t i = 2; i < _nb_points; ++i ) {
        Pt B = point( i - 1 );
        Pt C = point( i - 0 );
        TF lea = 0.5 * ( A.x * ( B.y - C.y ) + B.x * ( C.y - A.y ) + C.x * ( A.y - B.y ) ) * sf.coeff;
        ctd += TF( TF( 1 ) / 3 * lea ) * ( A + B + C );
        mea += lea;
    }

    // arcs
    if ( allow_ball_cut )
        for( std::size_t i0 = _nb_points - 1, i1 = 0; i1 < _nb_points; i0 = i1++ )
            if ( arcs[ i0 ] )
                _centroid_arc( ctd, mea, point( i0 ), point( i1 ), sf.coeff );
}

template<class Pc,class CI>
void ConvexPolyhedron2<Pc,CI>::add_centroid_contrib( Pt &ctd, TF &mea, FunctionEnum::ExpWmR2db<TF> func, SpaceFunctions::Constant<TF> sf, TF w ) const {
    using std::sqrt;

    // generated using nsmake run -g3 src/PowerDiagram/offline_integration/gen_approx_integration.cpp --function Gaussian --end-log-scale 10 --precision 1e-10 --centroid
    static const std::vector<std::pair<TF,std::array<TF,8>>> coeffs_centroid = {
        {             0.81, {  3.436754914e-11,     0.9999999936,     -0.499999808,     0.1666644663,   -0.04165429959,   0.008295504317,  -0.001324187054,  0.0001391024954 } },
        {           1.7956, {  3.626873334e-05,     0.9997460436,    -0.4992250072,     0.1653164327,   -0.04018994106,   0.007284377258,  -0.000905296835,  5.768165611e-05 } },
        {             2.89, {   0.002150113161,     0.9919358659,    -0.4866516465,     0.1538545005,   -0.03378503863,   0.005086512678, -0.0004760121107,  2.086282073e-05 } },
        {           4.2436, {    0.02578955805,     0.9363593867,    -0.4300017846,     0.1213726428,   -0.02246285614,   0.002686320036, -0.0001894501756,  6.001223393e-06 } },
        {           5.8564, {     0.1198526666,     0.7808092003,    -0.3189603936,    0.07700560426,   -0.01174582303,   0.001121234454, -6.151360776e-05,  1.486138102e-06 } },
        {           7.9524, {     0.3626890675,     0.4883881014,    -0.1669509705,     0.0327852988,  -0.003971431676,  0.0002952961456, -1.242844854e-05,  2.276530582e-07 } },
        {          10.3684, {     0.6658026798,     0.2144627846,   -0.06029387531,   0.009592922335, -0.0009300842507,  5.481648971e-05, -1.814679753e-06,  2.598625563e-08 } },
        {          13.9876, {     0.9052560174,    0.04867379694,   -0.01083135964,   0.001351194596, -0.0001019133051,  4.642173912e-06, -1.181253207e-07,  1.294296733e-09 } },
        {      20.16554128, {     0.9926751318,   0.002820878153, -0.0004672646601,  4.312942691e-05, -2.394479485e-06,  7.992405755e-08, -1.484493634e-09,  1.183209069e-11 } },
        {      48.13399542, {     0.9999975027,  5.298270207e-07,  -4.77053781e-08,  2.360949481e-09, -6.936850624e-11,   1.21024003e-12, -1.161161656e-14,  4.727626768e-17 } },
        {            1e+40, {     0.9999999977,  2.275142176e-18, -9.619261251e-20,  2.236212338e-21, -3.087317629e-23,  2.531671801e-25, -1.141960256e-27,  2.186301388e-30 } },
    };

    Pt tmp{ 0, 0 };
    TF eco = sqrt( func.eps );
    _r_centroid_integration( tmp.x, tmp.y, coeffs_centroid, TF( 1 ) / eco );
    ctd += pow( eco, 3 ) * sf.coeff * tmp;

    static const std::vector<std::pair<TF,std::array<TF,8>>> coeffs = {
        {           1.2996, {     0.4999999997,    -0.2499999827,    0.08333305386,   -0.02083158856,    0.00416121191, -0.0006849636014,  8.978963538e-05, -7.240855485e-06 } },
        {           2.7556, {     0.4999495695,    -0.2497751362,     0.0828948459,   -0.02034278382,   0.003819615811, -0.0005330234995,  4.938355801e-05, -2.249060705e-06 } },
        {             4.41, {     0.4981089084,    -0.2453203749,     0.0781960602,   -0.01753650964,   0.002792798345, -0.0003025475296,  1.998609405e-05, -6.059544385e-07 } },
        {           6.4516, {     0.4846982526,    -0.2243732282,    0.06401642919,   -0.01214114936,   0.001546076695, -0.0001275781801,  6.178598559e-06, -1.335000282e-07 } },
        {           8.8804, {     0.4432202492,    -0.1791255579,    0.04268794966,  -0.006509163724,  0.0006463252278, -4.062413504e-05,  1.472747438e-06, -2.351860255e-08 } },
        {          11.9716, {     0.3718824889,    -0.1222831443,     0.0231493835,  -0.002753606604,   0.000210412058, -1.007502188e-05,  2.761476809e-07, -3.315113427e-09 } },
        {          15.8404, {     0.2911023832,   -0.07417541322,    0.01080055983, -0.0009826795077,  5.719712218e-05, -2.079557094e-06,  4.317540828e-08, -3.918779009e-10 } },
        {      20.92609863, {     0.2218236671,    -0.0430074657,   0.004759441426, -0.0003288198859,  1.452268876e-05, -4.004246974e-07,  6.301737011e-09, -4.333919868e-11 } },
        {      27.62333749, {     0.1680993965,   -0.02469616128,    0.00207082746, -0.0001083996797,  3.627290314e-06, -7.577183884e-08,  9.034157059e-10, -4.706946611e-12 } },
        {      36.46397674, {     0.1273452673,   -0.01417301708,  0.0009003110811, -3.570197005e-05,  9.050274063e-07, -1.432195307e-08,  1.293590653e-10, -5.105792434e-13 } },
        {      49.03329792, {    0.09558605859,  -0.007983779363,  0.0003805362908, -1.132076813e-05,  2.152528359e-07, -2.554561589e-09,    1.7300631e-11, -5.119218133e-14 } },
        {      65.93532905, {    0.07108264816,   -0.00441516283,  0.0001564961074, -3.462204518e-06,  4.895478776e-08, -4.320482338e-10,  2.175942741e-12, -4.788052604e-15 } },
        {      88.66357763, {    0.05286114006,  -0.002441701544,   6.43609312e-05, -1.058874342e-06,  1.113422016e-08, -7.307516305e-11,  2.736893816e-13, -4.478600509e-16 } },
        {            1e+40, {    0.04232218964,  -0.001566869156,  3.313963314e-05, -4.379566085e-07,  3.703248443e-09, -1.956604449e-11,  5.905729983e-14, -7.796696243e-17 } },
    };

    TF lea = func.eps * sf.coeff * _r_polynomials_integration( coeffs, TF( 1 ) / eco );
    ctd += lea * sphere_center;
    mea += lea;
}

template<class Pc,class CI>
void ConvexPolyhedron2<Pc,CI>::add_centroid_contrib( Pt &ctd, TF &mea, FunctionEnum::R2, SpaceFunctions::Constant<TF> sf, TF w ) const {
    TODO;
    //    // generated using nsmake run -g3 src/PowerDiagram/offline_integration/gen_approx_integration.cpp --function R2 --end-log-scale 1000 --precision 1e-10 --centroid
    //    auto arc_val = [&]( PT P0, PT P1 ) {
    //        using std::atan2;
    //        using std::pow;
    //        TF a0 = atan2( P0.y, P0.x );
    //        TF a1 = atan2( P1.y, P1.x );
    //        if ( a1 < a0 )
    //            a1 += 2 * M_PI;
    //        return ( a1 - a0 ) * 0.25 * pow( _sphere_radius, 4 );
    //    };

    //    auto seg_val = []( PT P0, PT P1 ) {
    //        TF result;
    //        TF R_0 = P1.y; TF R_1 = (-1.0)*R_0; TF R_2 = P0.y; TF R_3 = (-1.0)*R_2;
    //        R_3 = R_0+R_3; TF R_4 = pow(R_3,2); R_1 = R_2+R_1; R_0 = R_2+R_0;
    //        R_2 = R_3*R_0; TF R_5 = pow(R_0,2); TF R_6 = P0.x; TF R_7 = (-1.0)*R_6;
    //        TF R_8 = P1.x; R_7 = R_8+R_7; TF R_9 = R_1*R_7; R_9 = (-1.0)*R_9;
    //        TF R_10 = pow(R_7,2); R_4 = R_10+R_4; R_10 = (-1.0)*R_8; R_10 = R_6+R_10;
    //        R_3 = R_10*R_3; R_3 = R_9+R_3; R_0 = R_10*R_0; R_0 = (-1.0)*R_0;
    //        R_6 = R_8+R_6; R_7 = R_7*R_6; R_7 = R_2+R_7; R_7 = R_3*R_7;
    //        R_7 = 2.0*R_7; R_1 = R_1*R_6; R_0 = R_1+R_0; R_4 = R_4*R_0;
    //        R_4 = (-1.0)*R_4; R_7 = R_4+R_7; R_6 = pow(R_6,2); R_5 = R_6+R_5;
    //        R_6 = 0.25; R_7 = R_6*R_7; R_7 = (1.0/24.0)*R_7; R_5 = R_6*R_5;
    //        R_0 = R_5*R_0; R_0 = -0.125*R_0; R_7 = R_0+R_7; result = R_7;
    //        return result;
    //    };

    //    TF lea = 0;
    //    if ( _cuts.empty() ) {
    //        if ( _sphere_radius > 0 )
    //            lea = 2 * M_PI * 0.25 * pow( _sphere_radius, 4 );
    //    } else {
    //        for( size_t i1 = 0, i0 = _cuts.size() - 1; i1 < _cuts.size(); i0 = i1++ ) {
    //            if ( _cuts[ i0 ].seg_type == SegType::arc )
    //                lea += arc_val( _cuts[ i0 ].point - _sphere_center, _cuts[ i1 ].point - _sphere_center );
    //            else
    //                lea += seg_val( _cuts[ i0 ].point - _sphere_center, _cuts[ i1 ].point - _sphere_center );
    //        }
    //    }

    //    // centroid part
    //    ctd += lea * _sphere_center;
    //    mea += lea;

    //    if ( _cuts.empty() )
    //        return;

    //    auto arc_val_centroid = [&]( TF &r_x, TF &r_y, PT P0, PT P1 ) {
    //        using std::atan2;
    //        using std::pow;
    //        using std::sin;
    //        using std::cos;
    //        TF a0 = atan2( P0.y, P0.x );
    //        TF a1 = atan2( P1.y, P1.x );
    //        if ( a1 < a0 )
    //            a1 += 2 * M_PI;
    //        TF c = ( 0.25 ) * pow( _sphere_radius, 5 );
    //        r_x += c * ( sin( a1 ) - sin( a0 ) );
    //        r_y += c * ( cos( a0 ) - cos( a1 ) );
    //    };

    //    auto seg_val_centroid = []( TF &r_x, TF &r_y, PT P0, PT P1 ) {
    //        TF R_0 = P0.x; TF R_1 = (-1.0)*R_0; TF R_2 = P1.x; TF R_3 = (-1.0)*R_2;
    //        R_3 = R_0+R_3; R_0 = R_2+R_0; TF R_4 = pow(R_0,2); R_1 = R_2+R_1;
    //        R_0 = R_1*R_0; R_1 = pow(R_1,2); R_2 = 0.5; TF R_5 = P1.y;
    //        TF R_6 = (-1.0)*R_5; TF R_7 = P0.y; TF R_8 = R_5+R_7; TF R_9 = pow(R_8,2);
    //        R_9 = R_4+R_9; R_4 = pow(R_9,2); R_4 = R_2*R_4; TF R_10 = R_3*R_4;
    //        R_10 = (1.0/32.0)*R_10; TF R_11 = (-1.0)*R_7; R_11 = R_5+R_11; R_8 = R_11*R_8;
    //        R_0 = R_8+R_0; R_0 = pow(R_0,2); R_0 = 0.5*R_0; R_11 = pow(R_11,2);
    //        R_11 = R_1+R_11; R_9 = R_11*R_9; R_9 = 0.25*R_9; R_9 = R_0+R_9;
    //        R_9 = R_2*R_9; R_0 = R_3*R_9; R_0 = (1.0/12.0)*R_0; R_0 = R_10+R_0;
    //        R_11 = pow(R_11,2); R_11 = R_2*R_11; R_3 = R_3*R_11; R_3 = (1.0/160.0)*R_3;
    //        R_0 = R_3+R_0; r_y += R_0; R_6 = R_7+R_6; R_9 = R_6*R_9;
    //        R_9 = (-1.0/12.0)*R_9; R_4 = R_6*R_4; R_4 = (-1.0/32.0)*R_4; R_9 = R_4+R_9;
    //        R_11 = R_6*R_11; R_11 = (-1.0/160.0)*R_11; R_9 = R_11+R_9; r_x += R_9;
    //    };

    //    for( size_t i1 = 0, i0 = _cuts.size() - 1; i1 < _cuts.size(); i0 = i1++ ) {
    //        if ( _cuts[ i0 ].seg_type == SegType::arc )
    //            arc_val_centroid( ctd.x, ctd.y, _cuts[ i0 ].point - _sphere_center, _cuts[ i1 ].point - _sphere_center );
    //        else
    //            seg_val_centroid( ctd.x, ctd.y, _cuts[ i0 ].point - _sphere_center, _cuts[ i1 ].point - _sphere_center );
    //    }
}

template<class Pc,class CI> template<class FU>
typename ConvexPolyhedron2<Pc,CI>::Pt ConvexPolyhedron2<Pc,CI>::centroid( const FU &f, TF w ) const {
    TF mea = 0;
    Pt ctd = { 0, 0 };
    add_centroid_contrib( ctd, mea, f, SpaceFunctions::Constant<TF>{ 1.0 }, w );
    return mea ? ctd / mea : ctd;
}

template<class Pc,class CI>
typename ConvexPolyhedron2<Pc,CI>::Pt ConvexPolyhedron2<Pc,CI>::centroid() const {
    return centroid( FunctionEnum::Unit() );
}

template<class Pc,class CI> template<class FU>
typename Pc::TF ConvexPolyhedron2<Pc,CI>::measure( const FU &f, TF w ) const {
    return integration( f, w );
}

template<class Pc,class CI>
typename Pc::TF ConvexPolyhedron2<Pc,CI>::measure() const {
    return measure( FunctionEnum::Unit() );
}

template<class Pc,class CI>
typename Pc::TF ConvexPolyhedron2<Pc,CI>::integration( FunctionEnum::ExpWmR2db<TF> func, TF w ) const {
    using std::sqrt;
    using std::exp;

    // nsmake run -g3 src/PowerDiagram/offline_integration/gen_approx_integration.cpp --function Gaussian --end-log-scale 100 --precision 1e-10 -r 5000 -l 5000
    static const std::vector<std::pair<TF,std::array<TF,8>>> coeffs = {
        {       1.05925264, {     0.4999999999,    -0.2499999926,     0.0833332093,   -0.02083246334,   0.004163530444, -0.0006881183554,  9.192314036e-05, -7.809062357e-06 } },
        {       2.20344336, {     0.4999850102,    -0.2499200703,    0.08314729201,   -0.02058558165,   0.003958891852, -0.0005806804802,  5.839184767e-05, -2.974827042e-06 } },
        {       3.47598736, {     0.4994170562,    -0.2482442213,    0.08099722387,   -0.01902771108,   0.003269219526, -0.0003938994023,  2.972032793e-05, -1.050631798e-06 } },
        {         4.919524, {     0.4949170569,    -0.2394717823,     0.0736012051,   -0.01553017726,   0.002266951228, -0.0002198238933,  1.275382813e-05,  -3.34890575e-07 } },
        {       6.58846224, {     0.4785550305,    -0.2165548465,    0.05975708912,    -0.0108535712,   0.001312821299, -0.0001022552306,  4.653156374e-06, -9.416582146e-08 } },
        {         8.561476, {     0.4421210697,    -0.1781251216,    0.04229847109,  -0.006425093074,  0.0006354588594, -3.978314345e-05,  1.436662198e-06, -2.285641597e-08 } },
        {          10.9561, {     0.3852698768,    -0.1317380752,    0.02600847209,  -0.003233461183,  0.0002586879387,  -1.29863525e-05,  3.735955403e-07, -4.711709831e-09 } },
        {      13.93678224, {     0.3181270588,    -0.0887678095,    0.01417652918,  -0.001416472283,  9.063229761e-05, -3.625395206e-06,  8.287090771e-08, -8.286274423e-10 } },
        {      17.61111805, {     0.2554920574,   -0.05708876822,   0.007285129951, -0.0005806676738,  2.960058955e-05, -9.424080005e-07,  1.713217525e-08, -1.361529348e-10 } },
        {      22.52220514, {     0.2009844712,   -0.03531047147,   0.003541405849, -0.0002217667135,  8.879021478e-06, -2.219637233e-07,  3.167592646e-09, -1.975712889e-11 } },
        {       28.9143048, {     0.1568793508,   -0.02151233702,    0.00168391238, -8.229622634e-05,  2.571398844e-06, -5.016362552e-08,  5.586261996e-10, -2.718841774e-12 } },
        {      37.26425675, {     0.1219648659,   -0.01300203181,  0.0007911949871, -3.005869573e-05,  7.300820005e-07, -1.107105401e-08,  9.583080705e-11, -3.625246907e-13 } },
        {      48.27355954, {     0.0943931325,   -0.00778759521,  0.0003667271048, -1.078146646e-05,  2.026322207e-07, -2.377584721e-09,  1.592368025e-11, -4.660670231e-14 } },
        {       62.7775044, {    0.07272565045,  -0.004622566535,  0.0001677029801, -3.798210111e-06,  5.499186965e-08, -4.970502826e-10,  2.564293299e-12, -5.781202995e-15 } },
        {      81.95522263, {    0.05581578163,  -0.002722745924,  7.580614992e-05,  -1.31755136e-06,  1.463852101e-08, -1.015300233e-10,  4.019228325e-13, -6.952795953e-16 } },
        {      107.5440464, {    0.04264518344,  -0.001589325796,  3.380515859e-05, -4.488474221e-07,  3.809438887e-09, -2.018231566e-11,  6.102560026e-14, -8.063099891e-17 } },
        {      141.6687217, {    0.03243578947, -0.0009194043362,   1.48730617e-05, -1.501843271e-07,   9.69348859e-10, -3.905423247e-12,  8.979912011e-15, -9.022148232e-18 } },
        {      187.5852684, {     0.0245596726, -0.0005270865483,   6.45553521e-06,  -4.93505761e-08,  2.411364009e-10, -7.354366136e-13,   1.28003905e-15, -9.734524908e-19 } },
        {      249.6667076, {    0.01850050576, -0.0002990768417,  2.759000312e-06, -1.588580508e-08,  5.845965154e-11, -1.342746956e-13,  1.759976176e-16, -1.007888008e-19 } },
        {      334.0101702, {     0.0138646068, -0.0001679612533,  1.161071234e-06, -5.009283606e-09,  1.381212328e-11, -2.376921801e-14,  2.334117913e-17, -1.001388297e-20 } },
        {      449.1546486, {    0.01033699823, -9.336001117e-05,  4.811202109e-07, -1.547360118e-09,  3.180353863e-12, -4.079504339e-15,  2.985872281e-18, -9.547407599e-22 } },
        {      607.1126168, {   0.007667331741, -5.136155349e-05,   1.96307077e-07, -4.682271201e-10,   7.13676206e-13,   -6.7884667e-16,  3.684275478e-19, -8.734964342e-23 } },
        {      824.8590986, {   0.005657922505, -2.796667751e-05,  7.886892674e-08, -1.387941357e-10,  1.560765886e-13, -1.095236153e-16,   4.38495759e-20, -7.668837426e-24 } },
        {      1127.941873, {   0.004151014217, -1.505242016e-05,  3.113943016e-08, -4.019631457e-11,  3.315389133e-14, -1.706308445e-17,  5.010023785e-21, -6.425403112e-25 } },
        {      1552.351655, {   0.003025903906, -7.997947561e-06,   1.20593701e-08,  -1.13452079e-11,   6.81936027e-15, -2.557527916e-18,  5.471764213e-22, -5.113096525e-26 } },
        {       2150.25486, {    0.00219159211, -4.195246986e-06,  4.580868439e-09, -3.120683919e-12,  1.358204418e-15, -3.688045732e-19,  5.712525593e-23, -3.864384856e-27 } },
        {      2997.686458, {   0.001577131876, -2.172417423e-06,  1.706790614e-09, -8.365621434e-13,  2.619383088e-16, -5.116644973e-20,  5.700883164e-24, -2.773891843e-28 } },
        {      4206.093411, {   0.001127664676,  -1.11054403e-06,  6.237662941e-10, -2.185534827e-13,  4.891536228e-17, -6.829475317e-21,  5.438377121e-25, -1.891086748e-29 } },
        {      5947.402733, {   0.000800603188, -5.597214373e-07,  2.231610618e-10, -5.549786375e-14,  8.815514924e-18, -8.734453624e-22,  4.935443197e-26, -1.217697878e-30 } },
        {      8474.840042, {   0.000564025977, -2.777768998e-07,  7.800917092e-11, -1.366366998e-14,  1.528493657e-18,  -1.06644347e-22,  4.243029226e-27, -7.370538573e-32 } },
        {            1e+40, {  0.0004340438709, -1.647683473e-07,  3.572519365e-11, -4.838985987e-15,   4.19288882e-19,  -2.26961347e-23,  7.017013478e-28, -9.487047369e-33 } },
    };

    return exp( w / func.eps ) * func.eps * _r_polynomials_integration( coeffs, TF( 1 ) / sqrt( func.eps ) );
}

template<class Pc,class CI>
typename Pc::TF ConvexPolyhedron2<Pc,CI>::boundary_measure() const {
    using std::pow;
    if ( _nb_points == 0 )
        return sphere_radius >= 0 ? 2 * M_PI * sphere_radius : TF( 0 );

    TF res = 0;
    for( std::size_t i1 = 0, i0 = _nb_points - 1; i1 < _nb_points; i0 = i1++ ) {
        if ( allow_ball_cut && arcs[ i0 ] )
            res += _arc_length( point( i0 ), point( i1 ) );
        else
            res += norm_2( point( i1 ) - point( i0 ) );
    }
    return res;
}

template<class Pc,class CI>
typename Pc::TF ConvexPolyhedron2<Pc,CI>::integration( FunctionEnum::Unit, TF w ) const {
    //    // nsmake run -g3 src/PowerDiagram/offline_integration/gen_approx_integration.cpp --function Unit --end-log-scale 100 --precision 1e-10 -r 100 -l 100
    //    if ( _cuts.empty() )
    //        return _sphere_radius > 0 ? 2 * M_PI * 0.5 * pow( _sphere_radius, 2 ) : 0;

    //    auto arc_val = []( PT P0, PT P1 ) {
    //        using std::atan2;
    //        using std::pow;
    //        TF a0 = atan2( P0.y, P0.x );
    //        TF a1 = atan2( P1.y, P1.x );
    //        if ( a1 < a0 )
    //            a1 += 2 * M_PI;
    //        return ( a1 - a0 ) * 0.5 * pow( dot( P0, P0 ), 1 );
    //    };

    //    auto seg_val = []( PT P0, PT P1 ) {
    //        return -0.25 * ( ( P0.x + P1.x ) * ( P0.y - P1.y ) - ( P0.x - P1.x ) * ( P0.y + P1.y ) );
    //    };

    //    TF res = 0;
    //    for( size_t i1 = 0, i0 = _cuts.size() - 1; i1 < _cuts.size(); i0 = i1++ ) {
    //        if ( _cuts[ i0 ].seg_type == SegType::arc )
    //            res += arc_val( _cuts[ i0 ].point - _sphere_center, _cuts[ i1 ].point - _sphere_center );
    //        else
    //            res += seg_val( _cuts[ i0 ].point - _sphere_center, _cuts[ i1 ].point - _sphere_center );
    //    }
    //    return res;

    // hand coded version:
    if ( _nb_points == 0 )
        return sphere_radius > 0 ? TF( M_PI ) * pow( sphere_radius, 2 ) : TF( 0 );

    // triangles
    TF res = 0;
    Pt A = point( 0 );
    for( size_t i = 2; i < _nb_points; ++i ) {
        Pt B = point( i - 1 );
        Pt C = point( i - 0 );
        TF tr2_area = A.x * ( B.y - C.y ) + B.x * ( C.y - A.y ) + C.x * ( A.y - B.y );
        res += tr2_area;
    }
    res *= 0.5;

    // arcs
    if ( allow_ball_cut ) {
        for( size_t i0 = _nb_points - 1, i1 = 0; i1 < _nb_points; i0 = i1++ )
            if ( arcs[ i0 ] )
                res += _arc_area( point( i0 ), point( i1 ) );
    }

    return res;
}

template<class Pc,class CI>
typename Pc::TF ConvexPolyhedron2<Pc,CI>::integration( FunctionEnum::R2, TF w ) const {
    TODO;
    return 0;
    //    using std::pow;

    //    // generated using nsmake run -g3 src/PowerDiagram/offline_integration/gen_approx_integration.cpp --function R2 --end-log-scale 100 --precision 1e-10 -r 100 -l 100
    //    if ( _cuts.empty() )
    //        return _sphere_radius > 0 ? 2 * M_PI * 0.25 * pow( _sphere_radius, 4 ) : 0;

    //    auto arc_val = []( PT P0, PT P1 ) {
    //        using std::atan2;
    //        using std::pow;
    //        TF a0 = atan2( P0.y, P0.x );
    //        TF a1 = atan2( P1.y, P1.x );
    //        if ( a1 < a0 )
    //            a1 += 2 * M_PI;
    //        return ( a1 - a0 ) * 0.25 * pow( dot( P0, P0 ), 2 );
    //    };

    //    // hand coded version
    //    auto seg_val = []( PT P0, PT P1 ) {
    //        TF result;
    //        TF R_0 = P1.y; TF R_1 = (-1.0)*R_0; TF R_2 = P0.y; TF R_3 = (-1.0)*R_2;
    //        R_3 = R_0+R_3; TF R_4 = pow(R_3,2); R_1 = R_2+R_1; R_0 = R_2+R_0;
    //        R_2 = R_3*R_0; TF R_5 = pow(R_0,2); TF R_6 = P0.x; TF R_7 = (-1.0)*R_6;
    //        TF R_8 = P1.x; R_7 = R_8+R_7; TF R_9 = R_1*R_7; R_9 = (-1.0)*R_9;
    //        TF R_10 = pow(R_7,2); R_4 = R_10+R_4; R_10 = (-1.0)*R_8; R_10 = R_6+R_10;
    //        R_3 = R_10*R_3; R_3 = R_9+R_3; R_0 = R_10*R_0; R_0 = (-1.0)*R_0;
    //        R_6 = R_8+R_6; R_7 = R_7*R_6; R_7 = R_2+R_7; R_7 = R_3*R_7;
    //        R_7 = 2.0*R_7; R_1 = R_1*R_6; R_0 = R_1+R_0; R_4 = R_4*R_0;
    //        R_4 = (-1.0)*R_4; R_7 = R_4+R_7; R_6 = pow(R_6,2); R_5 = R_6+R_5;
    //        R_6 = 0.25; R_7 = R_6*R_7; R_7 = (1.0/24.0)*R_7; R_5 = R_6*R_5;
    //        R_0 = R_5*R_0; R_0 = -0.125*R_0; R_7 = R_0+R_7; result = R_7;
    //        return result;
    //    };

    //    TF res = 0;
    //    for( size_t i1 = 0, i0 = _cuts.size() - 1; i1 < _cuts.size(); i0 = i1++ ) {
    //        if ( _cuts[ i0 ].seg_type == SegType::arc )
    //            res += arc_val( _cuts[ i0 ].point - _sphere_center, _cuts[ i1 ].point - _sphere_center );
    //        else
    //            res += seg_val( _cuts[ i0 ].point - _sphere_center, _cuts[ i1 ].point - _sphere_center );
    //    }
    //    return res;
}

template<class Pc, class CI>
typename ConvexPolyhedron2<Pc,CI>::TF ConvexPolyhedron2<Pc,CI>::integration( SpaceFunctions::Constant<TF> cst ) const {
    return integration( FunctionEnum::Unit() ) * cst.coeff;
}

template<class Pc,class CI> template<class FU>
typename ConvexPolyhedron2<Pc,CI>::Pt ConvexPolyhedron2<Pc,CI>::centroid_ap( const FU &func, std::size_t n ) const {
    TODO;
    return {};
    //    auto rd01 = []() {
    //        return rand() / ( RAND_MAX - 1.0 );
    //    };

    //    auto rdm1 = []() {
    //        return 2.0 * rand() / ( RAND_MAX - 1.0 ) - 1.0;
    //    };

    //    auto inside_semi_planes = [&]( PT p ) {
    //        for( size_t i1 = 0, i0 = _cuts.size() - 1; i1 < _cuts.size(); i0 = i1++ )
    //            if ( _cuts[ i0 ].seg_type == SegType::line && dot( p - _cuts[ i0 ].point, _cuts[ i0 ].normal[ 0 ] ) > 0 )
    //                return false;
    //        return true;
    //    };

    //    TF count{ 0 };
    //    PT centroid{ 0, 0 };
    //    if ( _sphere_radius < 0 ) {
    //        PT mi = { + std::numeric_limits<TF>::max(), + std::numeric_limits<TF>::max() };
    //        PT ma = { - std::numeric_limits<TF>::max(), - std::numeric_limits<TF>::max() };
    //        for( size_t i1 = 0; i1 < _cuts.size(); ++i1 ) {
    //            mi = min( mi, _cuts[ i1 ].point );
    //            ma = max( ma, _cuts[ i1 ].point );
    //        }
    //        for( TI i = 0; i < n; ++i ) {
    //            PT p{ mi.x + ( ma.x - mi.x ) * rd01(), mi.y + ( ma.y - mi.y ) * rd01() };
    //            if ( inside_semi_planes( p ) ) {
    //                TF v = func( p, _sphere_center );
    //                centroid += v * p;
    //                count += v;
    //            }
    //        }
    //    } else {
    //        for( TI i = 0; i < n; ++i ) {
    //            PT p{ _sphere_center.x + _sphere_radius * rdm1(), _sphere_center.y + _sphere_radius * rdm1() };
    //            if ( norm_2( p ) <= _sphere_radius && inside_semi_planes( p ) ) {
    //                TF v = func( p, _sphere_center );
    //                centroid += v * p;
    //                count += v;
    //            }
    //        }
    //    }

    //    return centroid / ( count + ( count == 0 ) );
}

template<class Pc,class CI>
typename Pc::TF ConvexPolyhedron2<Pc,CI>::measure_ap( TF max_ratio_area_error ) const {
    TODO;
    return 0;
    //    std::vector<PT> points;
    //    for_each_approx_seg( [&]( PT p ) {
    //        points.push_back( p );
    //    }, max_ratio_area_error );

    //    TF res = 0;
    //    const PT &A = points[ 0 ];
    //    for( size_t i = 2; i < points.size(); ++i ) {
    //        const PT &B = points[ i - 1 ];
    //        const PT &C = points[ i - 0 ];
    //        res += A.x * ( B.y - C.y ) + B.x * ( C.y - A.y ) + C.x * ( A.y - B.y );
    //    }

    //    return 0.5 * res;
}

template<class Pc,class CI>
void ConvexPolyhedron2<Pc,CI>::_centroid_arc( Pt &ctd, TF &mea, Pt p0, Pt p1, TF coeff ) const {
    using std::atan2;
    using std::sqrt;
    using std::max;
    using std::pow;
    using std::sin;
    using std::cos;

    p0 -= sphere_center;
    p1 -= sphere_center;

    TF a0 = atan2( p0.y, p0.x );
    TF a1 = atan2( p1.y, p1.x );
    if ( a1 < a0 )
        a1 += 2 * M_PI;

    TF d0 = norm_2( p0 - p1 ) / 2;
    TF d1 = sqrt( max( TF( 0 ), pow( sphere_radius, 2 ) - d0 * d0 ) );

    TF tri_area = d1 * d0;
    Pt tri_bary = TF( 1 ) / 3 * ( p0 + p1 );

    TF pie_area = pow( sphere_radius, 2 ) * ( a1 - a0 ) / 2;
    Pt pie_mbar = TF( 2 ) / 3 * pow( sphere_radius, 3 ) * sin( ( a1 - a0 ) / 2 ) *
            Pt{ cos( ( a1 + a0 ) / 2 ), sin( ( a1 + a0 ) / 2 ) };

    TF lea;
    if ( a1 - a0 > M_PI ) {
        ctd += coeff * ( pie_mbar + tri_area * tri_bary );
        lea = ( pie_area + tri_area ) * coeff;
    } else {
        ctd += coeff * ( pie_mbar - tri_area * tri_bary );
        lea = ( pie_area - tri_area ) * coeff;
    }

    ctd += lea * sphere_center;
    mea += lea;
}

template<class Pc,class CI>
typename Pc::TF ConvexPolyhedron2<Pc,CI>::boundary_measure_ap( TF max_ratio_area_error ) const {
    TODO;
    return 0;
    //    std::vector<PT> lines;
    //    for_each_approx_seg( [&]( PT p ) {
    //        lines.push_back( p );
    //    }, max_ratio_area_error );

    //    TF res = 0;
    //    for( size_t i = 1; i < lines.size(); ++i )
    //        res += norm_2( lines[ i ] - lines[ i - 1 ] );
    //    return res;
}

template<class Pc,class CI>
typename Pc::TF ConvexPolyhedron2<Pc,CI>::_arc_length( Pt p0, Pt p1 ) const {
    using std::atan2;
    TF a0 = atan2( p0.y - sphere_center.y, p0.x - sphere_center.x );
    TF a1 = atan2( p1.y - sphere_center.y, p1.x - sphere_center.x );
    if ( a1 < a0 )
        a1 += 2 * M_PI;
    return ( a1 - a0 ) * sphere_radius;
}

template<class Pc,class CI>
typename Pc::TF ConvexPolyhedron2<Pc,CI>::_arc_area( Pt p0, Pt p1 ) const {
    using std::atan2;
    using std::sqrt;
    using std::pow;
    using std::max;

    TF a0 = atan2( p0.y - sphere_center.y, p0.x - sphere_center.x );
    TF a1 = atan2( p1.y - sphere_center.y, p1.x - sphere_center.x );
    if ( a1 < a0 )
        a1 += 2 * M_PI;
    TF d0 = norm_2( p0 - p1 ) / 2;
    TF d1 = sqrt( max( TF( 0 ), pow( sphere_radius, 2 ) - d0 * d0 ) );
    TF rs = pow( sphere_radius, 2 ) * ( a1 - a0 ) / 2;

    if ( a1 - a0 > M_PI )
        rs += d1 * d0;
    else
        rs -= d1 * d0;
    return rs;
}

template<class Pc, class CI>
void ConvexPolyhedron2<Pc,CI>::display_asy( std::ostream &os, const std::string &draw_info, const std::string &fill_info, bool want_fill, bool avoid_bounds, bool want_line ) const {
    using std::atan2;
    using std::sin;
    using std::cos;

    for( int fill = want_fill; fill >= 0; --fill ) {
        if ( fill == false && want_line == false )
            continue;

        bool has_avoided_line = false;
        const auto &info = fill ? fill_info : draw_info;
        if ( _nb_points ) {
            os << ( fill ? "fill" : "draw" ) << "(";
            for( TI i = 0; i < _nb_points; ++i ) {
                Pt p0 = point( i );
                if ( arcs[ i ] ) {
                    Pt p1 = point( ( i + 1 ) % _nb_points );
                    TF a0 = atan2( p0.y - sphere_center.y, p0.x - sphere_center.x );
                    TF a1 = atan2( p1.y - sphere_center.y, p1.x - sphere_center.x );
                    if ( a1 < a0 )
                        a1 += 2 * M_PI;

                    size_t n = 10;
                    for( size_t i = 0; i < n; ++i ) {
                        TF ai = a0 + ( a1 - a0 ) * i / n;
                        os.precision( 16 );
                        os << "(" << sphere_center.x + sphere_radius * cos( ai ) << "," << sphere_center.y + sphere_radius * sin( ai ) << ")..";
                    }
                } else {
                    os.precision( 16 );
                    os << "(" << point( i )[ 0 ] << "," << point( i )[ 1 ] << ")";

                    bool last_line_avoided = avoid_bounds && cut_ids[ i ] == TI( -1 ) && fill == false;
                    has_avoided_line |= last_line_avoided;
                    if ( last_line_avoided )
                        os << "^^";
                    else {
                        os << "--";
                    }
                }
            }

            // closing
            if ( fill || has_avoided_line == false )
                os << "cycle";
            else
                os << "(" << point( 0 )[ 0 ] << "," << point( 0 )[ 1 ] << ")";

            // info
            os << ( info.empty() ? "" : "," ) << info << ");\n";
        } else if ( sphere_radius > 0 )
            os << ( fill ? "fill" : "draw" ) << "(circle((" << sphere_center.x << "," << sphere_center.y << ")," << sphere_radius << ")" << ( info.empty() ? "" : "," ) << info << ");\n";
    }
}

template<class Pc, class CI>
void ConvexPolyhedron2<Pc, CI>::intersect_with( const ConvexPolyhedron2 &cp ) {
    ASSERT( sphere_radius <= 0, "TODO: intersect ball cutted with ball cutted convex polyhedron" );
    if ( cp._nb_points ) {
        bool has_sphere_cut = false;
        for( TI i = 0; i < cp._nb_points; ++i ) {
            if ( cp.arcs[ i ] )
                has_sphere_cut = true;
            else
                plane_cut( cp.point( i ), cp.normal( i ), cp.cut_ids[ i ] );
        }

        if ( has_sphere_cut )
            ball_cut( cp.sphere_center, cp.sphere_radius, cp.sphere_cut_id );
    } else {
        if ( cp.sphere_radius > 0 ) {
            ball_cut( cp.sphere_center, cp.sphere_radius, cp.sphere_cut_id );
        } else {
            sphere_radius = -1;
            _nb_points = 0;
        }
    }
}

template<class Pc,class CI> template<class V>
void ConvexPolyhedron2<Pc,CI>::display( V &vo, const typename V::CV &cell_data, bool filled, TF max_ratio_area_error, bool display_tangents ) const {
    using VTF = typename V::TF;

    std::vector<typename V::PT> lines;
    for_each_approx_seg( [&]( Pt p ) {
        if ( lines.empty() || lines.back().x != p.x || lines.back().y != p.y )
            lines.push_back( { VTF( p.x ), VTF( p.y ), VTF( 0 ) } );
    }, max_ratio_area_error );

    vo.mutex.lock();

    if ( filled )
        vo.add_polygon( lines, cell_data );
    else
        vo.add_lines( lines, cell_data );

    if ( display_tangents ) {
        //        for( TI i = 0; i < edges.size() / 2; ++i ) {
        //            const Edge &edge = edges[ 2 * i ];
        //            vo.add_arrow( nodes[ edge.n0 ].pos, edge.tangent_0, cell_data );
        //            vo.add_arrow( nodes[ edge.n1 ].pos, edge.tangent_1, cell_data );
        //        }
        TODO;
    }

    vo.mutex.unlock();
}

template<class Pc,class CI>
void ConvexPolyhedron2<Pc,CI>::for_each_approx_seg( const std::function<void( Pt )> &f, TF max_ratio_area_error ) const {
    using std::atan2;

    if ( _nb_points == 0 ) {
        if ( sphere_radius > 0 ) {
            size_t n = 20;
            for( size_t i = 0; i <= n; ++i ) {
                f( {
                    sphere_center.x + sphere_radius * cos( 2 * M_PI * i / n ),
                    sphere_center.y + sphere_radius * sin( 2 * M_PI * i / n )
                } );
            }
        }
        return;
    }

    for( std::size_t i = 0; i < _nb_points; ++i ) {
        std::size_t j = ( i + 1 ) % _nb_points;
        switch ( arcs[ i ] ) {
        case 0:
            f( point( i ) );
            break;
        case 1: {
            Pt p0 = point( i );
            Pt p1 = point( j );
            TF a0 = atan2( p0.y - sphere_center.y, p0.x - sphere_center.x );
            TF a1 = atan2( p1.y - sphere_center.y, p1.x - sphere_center.x );
            if ( a1 < a0 )
                a1 += 2 * M_PI;
            size_t n = 20; // TODO
            for( size_t i = 0; i < n; ++i ) {
                TF ai = a0 + ( a1 - a0 ) * i / n;
                f( {
                    sphere_center.x + sphere_radius * cos( ai ),
                    sphere_center.y + sphere_radius * sin( ai )
                } );
            }
            break;
        }
        }
    }
    f( point( 0 ) );
}

template<class Pc, class CI>
void ConvexPolyhedron2<Pc,CI>::for_each_simplex( const std::function<void( CI, CI )> &f ) const {
    for( std::size_t i1 = 0, i0 = _nb_points - 1; i1 < _nb_points; i0 = i1++ )
        if ( allow_ball_cut == false || ( arcs[ i0 ] == false && arcs[ i1 ] == false ) )
            f( cut_ids[ i0 ], cut_ids[ i1 ] );
}

template<class Pc, class CI>
void ConvexPolyhedron2<Pc,CI>::for_each_bound( const std::function<void(Pt,Pt,CI)> &f ) const {
    for( std::size_t i1 = 0, i0 = _nb_points - 1; i1 < _nb_points; i0 = i1++ )
        if ( allow_ball_cut == false || arcs[ i0 ] == false )
            f( point( i0 ), point( i1 ), cut_ids[ i0 ] );
}

template<class Pc,class CI>
void ConvexPolyhedron2<Pc,CI>::for_each_node( const std::function<void( Pt )> &f ) const {
    for( std::size_t i = 0; i < _nb_points; ++i )
        f( point( i ) );
}

template<class Pc,class CI> template<class Fu>
typename Pc::TF ConvexPolyhedron2<Pc,CI>::integration_ap( const Fu &func, std::size_t n ) const {
    TODO;
    return 0;
    //    auto rd01 = []() {
    //        return rand() / ( RAND_MAX - 1.0 );
    //    };

    //    auto inside_semi_planes = [&]( PT p ) {
    //        for( size_t i1 = 0, i0 = _cuts.size() - 1; i1 < _cuts.size(); i0 = i1++ )
    //            if ( _cuts[ i0 ].seg_type == SegType::line && dot( p - _cuts[ i0 ].point, _cuts[ i1 ].normal[ 0 ] ) > 0 )
    //                return false;
    //        return true;
    //    };

    //    PT mi, ma;
    //    TF value{ 0 };
    //    if ( _sphere_radius >= 0 ) {
    //        mi = { _sphere_center.x - _sphere_radius, _sphere_center.y - _sphere_radius };
    //        ma = { _sphere_center.x + _sphere_radius, _sphere_center.y + _sphere_radius };

    //        for( TI i = 0; i < n; ++i ) {
    //            PT p{ mi.x + ( ma.x - mi.x ) * rd01(), mi.y + ( ma.y - mi.y ) * rd01() };
    //            if ( norm_2( p - _sphere_center ) <= _sphere_radius && inside_semi_planes( p ) )
    //                value += func( p, _sphere_center );
    //        }
    //    } else {
    //        if ( _cuts.empty() )
    //            return 0;

    //        mi = { + std::numeric_limits<TF>::max(), + std::numeric_limits<TF>::max() };
    //        ma = { - std::numeric_limits<TF>::max(), - std::numeric_limits<TF>::max() };
    //        for( size_t i = 0; i < _cuts.size(); ++i ) {
    //            mi = min( mi, _cuts[ i ].point );
    //            ma = max( ma, _cuts[ i ].point );
    //        }

    //        for( TI i = 0; i < n; ++i ) {
    //            PT p{ mi.x + ( ma.x - mi.x ) * rd01(), mi.y + ( ma.y - mi.y ) * rd01() };
    //            if ( inside_semi_planes( p ) )
    //                value += func( p, _sphere_center );
    //        }
    //    }

    //    return ( ma.x - mi.x ) * ( ma.y - mi.y ) / n * value;
}

template<class Pc,class CI> template<class Coeffs>
void ConvexPolyhedron2<Pc,CI>::_r_centroid_integration( TF &r_x, TF &r_y, const Coeffs &coeffs, TF scaling ) const {
    using std::pow;

    auto cut_index_r = [&]( TF r2 ) {
        std::size_t beg = 0;
        std::size_t end = coeffs.size() - 1;
        while ( beg < end ) {
            std::size_t mid = beg + ( end - beg ) / 2;
            if ( coeffs[ mid ].first < r2 )
                beg = mid + 1;
            else
                end = mid;
        }
        return beg;
    };

    auto part_int = []( TF &r_x, TF &r_y, auto P0, auto P1, auto u0, auto u1, const auto &poly_coeffs ) {
        // generated using metil src/PowerDiagram/offline_integration/lib/gen_centroid.met
        if ( poly_coeffs.size() == 1 ) {
            TF R_0 = P0.x; TF R_1 = P1.x; R_1 = (-1.0)*R_1; R_0 = R_1+R_0;
            R_1 = u0; R_1 = (-1.0)*R_1; TF R_2 = u1; R_1 = R_2+R_1;
            R_2 = P0.y; TF R_3 = P1.y; R_3 = (-1.0)*R_3; R_2 = R_3+R_2;
            R_3 = poly_coeffs[ 0 ]; R_0 = R_3*R_0; R_0 = R_1*R_0; R_0 = 0.5*R_0;
            r_y += R_0; R_2 = R_3*R_2; R_1 = R_2*R_1; R_1 = -0.5*R_1;
            r_x += R_1;
        }
        if ( poly_coeffs.size() == 2 ) {
            TF R_0 = P1.x; TF R_1 = (-1.0)*R_0; TF R_2 = u0; TF R_3 = (-1.0)*R_2;
            TF R_4 = u1; R_3 = R_4+R_3; TF R_5 = pow(R_3,3); R_2 = R_4+R_2;
            R_4 = R_0*R_2; R_4 = 0.5*R_4; TF R_6 = -0.5*R_2; R_6 = 1.0+R_6;
            TF R_7 = P0.x; R_1 = R_7+R_1; TF R_8 = (-1.0)*R_7; R_8 = R_0+R_8;
            R_8 = pow(R_8,2); R_7 = R_7*R_6; R_4 = R_7+R_4; R_4 = pow(R_4,2);
            R_7 = poly_coeffs[ 1 ]; R_0 = poly_coeffs[ 0 ]; TF R_9 = P1.y; R_2 = R_9*R_2;
            R_2 = 0.5*R_2; TF R_10 = (-1.0)*R_9; TF R_11 = P0.y; TF R_12 = (-1.0)*R_11;
            R_12 = R_9+R_12; R_12 = pow(R_12,2); R_12 = R_8+R_12; R_12 = R_7*R_12;
            R_8 = R_1*R_12; R_8 = R_5*R_8; R_8 = (1.0/24.0)*R_8; R_6 = R_11*R_6;
            R_6 = R_2+R_6; R_6 = pow(R_6,2); R_6 = R_4+R_6; R_6 = R_7*R_6;
            R_6 = R_0+R_6; R_1 = R_1*R_6; R_1 = R_3*R_1; R_1 = 0.5*R_1;
            R_8 = R_1+R_8; r_y += R_8; R_10 = R_11+R_10; R_12 = R_10*R_12;
            R_5 = R_12*R_5; R_5 = (-1.0/24.0)*R_5; R_6 = R_10*R_6; R_3 = R_6*R_3;
            R_3 = -0.5*R_3; R_5 = R_3+R_5; r_x += R_5;
        }
        if ( poly_coeffs.size() == 3 ) {
            TF R_0 = poly_coeffs[ 2 ]; TF R_1 = poly_coeffs[ 1 ]; TF R_2 = P1.x; TF R_3 = (-1.0)*R_2;
            TF R_4 = u0; TF R_5 = (-1.0)*R_4; TF R_6 = u1; R_5 = R_6+R_5;
            TF R_7 = pow(R_5,5); TF R_8 = pow(R_5,3); R_4 = R_6+R_4; R_6 = R_2*R_4;
            R_6 = 0.5*R_6; TF R_9 = -0.5*R_4; R_9 = 1.0+R_9; TF R_10 = P0.x;
            R_3 = R_10+R_3; TF R_11 = (-1.0)*R_10; R_11 = R_2+R_11; R_2 = pow(R_11,2);
            R_10 = R_10*R_9; R_6 = R_10+R_6; R_11 = R_11*R_6; R_6 = pow(R_6,2);
            R_10 = poly_coeffs[ 0 ]; TF R_12 = P1.y; R_4 = R_12*R_4; R_4 = 0.5*R_4;
            TF R_13 = (-1.0)*R_12; TF R_14 = P0.y; TF R_15 = (-1.0)*R_14; R_15 = R_12+R_15;
            R_12 = pow(R_15,2); R_12 = R_2+R_12; R_2 = pow(R_12,2); R_2 = R_0*R_2;
            TF R_16 = R_3*R_2; R_16 = R_7*R_16; R_16 = (1.0/160.0)*R_16; R_9 = R_14*R_9;
            R_4 = R_9+R_4; R_15 = R_15*R_4; R_15 = R_11+R_15; R_15 = pow(R_15,2);
            R_15 = R_0*R_15; R_15 = 4.0*R_15; R_4 = pow(R_4,2); R_4 = R_6+R_4;
            R_0 = R_0*R_4; R_6 = 2.0*R_0; R_6 = R_1+R_6; R_6 = R_12*R_6;
            R_6 = R_15+R_6; R_15 = R_3*R_6; R_15 = R_8*R_15; R_15 = (1.0/24.0)*R_15;
            R_0 = R_1+R_0; R_0 = R_4*R_0; R_0 = R_10+R_0; R_3 = R_3*R_0;
            R_3 = R_5*R_3; R_3 = 0.5*R_3; R_15 = R_3+R_15; R_16 = R_15+R_16;
            r_y += R_16; R_13 = R_14+R_13; R_2 = R_13*R_2; R_7 = R_2*R_7;
            R_7 = (-1.0/160.0)*R_7; R_6 = R_13*R_6; R_8 = R_6*R_8; R_8 = (-1.0/24.0)*R_8;
            R_0 = R_13*R_0; R_5 = R_0*R_5; R_5 = -0.5*R_5; R_8 = R_5+R_8;
            R_7 = R_8+R_7; r_x += R_7;
        }
        if ( poly_coeffs.size() == 4 ) {
            TF R_0 = poly_coeffs[ 3 ]; TF R_1 = poly_coeffs[ 2 ]; TF R_2 = 12.0*R_1; TF R_3 = 2.0*R_1;
            TF R_4 = 4.0*R_1; TF R_5 = poly_coeffs[ 1 ]; TF R_6 = P1.x; TF R_7 = (-1.0)*R_6;
            TF R_8 = u1; TF R_9 = u0; TF R_10 = (-1.0)*R_9; R_10 = R_8+R_10;
            TF R_11 = pow(R_10,7); TF R_12 = pow(R_10,5); TF R_13 = pow(R_10,3); R_8 = R_9+R_8;
            R_9 = R_6*R_8; R_9 = 0.5*R_9; TF R_14 = -0.5*R_8; R_14 = 1.0+R_14;
            TF R_15 = P0.x; R_7 = R_7+R_15; TF R_16 = (-1.0)*R_15; R_16 = R_6+R_16;
            R_6 = pow(R_16,2); R_15 = R_15*R_14; R_9 = R_15+R_9; R_16 = R_16*R_9;
            R_9 = pow(R_9,2); R_15 = poly_coeffs[ 0 ]; TF R_17 = P0.y; TF R_18 = (-1.0)*R_17;
            R_14 = R_17*R_14; TF R_19 = P1.y; R_18 = R_19+R_18; TF R_20 = pow(R_18,2);
            R_20 = R_6+R_20; R_6 = pow(R_20,3); R_6 = R_0*R_6; TF R_21 = R_7*R_6;
            R_21 = R_11*R_21; R_21 = (1.0/896.0)*R_21; R_8 = R_19*R_8; R_8 = 0.5*R_8;
            R_14 = R_8+R_14; R_18 = R_18*R_14; R_18 = R_16+R_18; R_18 = pow(R_18,2);
            R_16 = R_0*R_18; R_16 = 144.0*R_16; R_14 = pow(R_14,2); R_14 = R_9+R_14;
            R_0 = R_0*R_14; R_9 = 36.0*R_0; R_9 = R_2+R_9; R_9 = R_20*R_9;
            R_16 = R_9+R_16; R_16 = R_20*R_16; R_9 = R_7*R_16; R_9 = R_12*R_9;
            R_9 = (1.0/1920.0)*R_9; R_2 = 3.0*R_0; R_2 = R_3+R_2; R_2 = R_14*R_2;
            R_2 = R_5+R_2; R_2 = R_20*R_2; R_20 = 12.0*R_0; R_20 = R_4+R_20;
            R_18 = R_20*R_18; R_2 = R_18+R_2; R_18 = R_7*R_2; R_18 = R_13*R_18;
            R_18 = (1.0/24.0)*R_18; R_0 = R_1+R_0; R_0 = R_14*R_0; R_0 = R_5+R_0;
            R_0 = R_14*R_0; R_0 = R_15+R_0; R_7 = R_7*R_0; R_7 = R_10*R_7;
            R_7 = 0.5*R_7; R_18 = R_7+R_18; R_9 = R_18+R_9; R_21 = R_9+R_21;
            r_y += R_21; R_19 = (-1.0)*R_19; R_17 = R_19+R_17; R_6 = R_17*R_6;
            R_11 = R_6*R_11; R_11 = (-1.0/896.0)*R_11; R_16 = R_17*R_16; R_12 = R_16*R_12;
            R_12 = (-1.0/1920.0)*R_12; R_2 = R_17*R_2; R_13 = R_2*R_13; R_13 = (-1.0/24.0)*R_13;
            R_0 = R_17*R_0; R_10 = R_0*R_10; R_10 = -0.5*R_10; R_13 = R_10+R_13;
            R_12 = R_13+R_12; R_11 = R_12+R_11; r_x += R_11;
        }
        if ( poly_coeffs.size() == 5 ) {
            TF R_0 = poly_coeffs[ 4 ]; TF R_1 = poly_coeffs[ 3 ]; TF R_2 = 24.0*R_1; TF R_3 = 3.0*R_1;
            TF R_4 = 6.0*R_1; TF R_5 = poly_coeffs[ 2 ]; TF R_6 = 2.0*R_5; TF R_7 = poly_coeffs[ 1 ];
            TF R_8 = P1.x; TF R_9 = (-1.0)*R_8; TF R_10 = u1; TF R_11 = u0;
            TF R_12 = (-1.0)*R_11; R_12 = R_10+R_12; TF R_13 = pow(R_12,9); TF R_14 = pow(R_12,7);
            TF R_15 = pow(R_12,5); TF R_16 = pow(R_12,3); R_10 = R_11+R_10; R_11 = R_8*R_10;
            R_11 = 0.5*R_11; TF R_17 = -0.5*R_10; R_17 = 1.0+R_17; TF R_18 = P0.x;
            R_9 = R_18+R_9; TF R_19 = (-1.0)*R_18; R_19 = R_8+R_19; R_8 = pow(R_19,2);
            R_18 = R_18*R_17; R_11 = R_18+R_11; R_19 = R_19*R_11; R_11 = pow(R_11,2);
            R_18 = poly_coeffs[ 0 ]; TF R_20 = P0.y; TF R_21 = (-1.0)*R_20; R_17 = R_20*R_17;
            TF R_22 = P1.y; R_21 = R_22+R_21; TF R_23 = pow(R_21,2); R_23 = R_8+R_23;
            R_8 = pow(R_23,4); R_8 = R_0*R_8; TF R_24 = R_9*R_8; R_24 = R_13*R_24;
            R_24 = (1.0/4608.0)*R_24; TF R_25 = pow(R_23,2); R_10 = R_22*R_10; R_10 = 0.5*R_10;
            R_17 = R_10+R_17; R_21 = R_21*R_17; R_21 = R_19+R_21; R_21 = pow(R_21,2);
            R_19 = R_0*R_21; R_10 = 8640.0*R_19; R_19 = 192.0*R_19; R_17 = pow(R_17,2);
            R_17 = R_11+R_17; R_0 = R_0*R_17; R_11 = 96.0*R_0; R_11 = R_2+R_11;
            R_2 = R_21*R_11; R_11 = R_23*R_11; TF R_26 = 15.0*R_11; R_10 = R_26+R_10;
            R_10 = R_25*R_10; R_25 = R_9*R_10; R_25 = R_14*R_25; R_25 = (1.0/322560.0)*R_25;
            R_11 = 5.0*R_11; R_11 = R_19+R_11; R_11 = R_21*R_11; R_19 = 4.0*R_0;
            R_19 = R_3+R_19; R_19 = R_17*R_19; R_19 = R_6+R_19; R_6 = R_17*R_19;
            R_6 = R_7+R_6; R_6 = R_23*R_6; R_19 = 2.0*R_19; R_3 = 16.0*R_0;
            R_3 = R_4+R_3; R_3 = R_17*R_3; R_19 = R_3+R_19; R_3 = R_23*R_19;
            R_3 = 3.0*R_3; R_3 = R_2+R_3; R_3 = R_23*R_3; R_3 = R_11+R_3;
            R_11 = R_9*R_3; R_11 = R_15*R_11; R_11 = (1.0/1920.0)*R_11; R_21 = R_19*R_21;
            R_6 = R_21+R_6; R_21 = R_9*R_6; R_21 = R_16*R_21; R_21 = (1.0/24.0)*R_21;
            R_0 = R_1+R_0; R_0 = R_17*R_0; R_0 = R_5+R_0; R_0 = R_17*R_0;
            R_0 = R_7+R_0; R_0 = R_17*R_0; R_0 = R_18+R_0; R_9 = R_9*R_0;
            R_9 = R_12*R_9; R_9 = 0.5*R_9; R_21 = R_9+R_21; R_11 = R_21+R_11;
            R_25 = R_11+R_25; R_24 = R_25+R_24; r_y += R_24; R_22 = (-1.0)*R_22;
            R_20 = R_22+R_20; R_8 = R_20*R_8; R_13 = R_8*R_13; R_13 = (-1.0/4608.0)*R_13;
            R_10 = R_20*R_10; R_14 = R_10*R_14; R_14 = (-1.0/322560.0)*R_14; R_3 = R_20*R_3;
            R_15 = R_3*R_15; R_15 = (-1.0/1920.0)*R_15; R_6 = R_20*R_6; R_16 = R_6*R_16;
            R_16 = (-1.0/24.0)*R_16; R_0 = R_20*R_0; R_12 = R_0*R_12; R_12 = -0.5*R_12;
            R_16 = R_12+R_16; R_15 = R_16+R_15; R_14 = R_15+R_14; R_13 = R_14+R_13;
            r_x += R_13;
        }
        if ( poly_coeffs.size() == 6 ) {
            TF R_0 = poly_coeffs[ 5 ]; TF R_1 = poly_coeffs[ 4 ]; TF R_2 = 32.0*R_1; TF R_3 = 192.0*R_1;
            TF R_4 = 4.0*R_1; TF R_5 = 8.0*R_1; TF R_6 = poly_coeffs[ 3 ]; TF R_7 = 3.0*R_6;
            TF R_8 = poly_coeffs[ 2 ]; TF R_9 = 2.0*R_8; TF R_10 = poly_coeffs[ 1 ]; TF R_11 = P1.x;
            TF R_12 = (-1.0)*R_11; TF R_13 = u1; TF R_14 = u0; TF R_15 = (-1.0)*R_14;
            R_15 = R_13+R_15; TF R_16 = pow(R_15,11); TF R_17 = pow(R_15,9); TF R_18 = pow(R_15,7);
            TF R_19 = pow(R_15,5); TF R_20 = pow(R_15,3); R_13 = R_14+R_13; R_14 = R_11*R_13;
            R_14 = 0.5*R_14; TF R_21 = -0.5*R_13; R_21 = 1.0+R_21; TF R_22 = P0.x;
            R_12 = R_22+R_12; TF R_23 = (-1.0)*R_22; R_23 = R_11+R_23; R_11 = pow(R_23,2);
            R_22 = R_22*R_21; R_14 = R_22+R_14; R_23 = R_23*R_14; R_14 = pow(R_14,2);
            R_22 = poly_coeffs[ 0 ]; TF R_24 = P1.y; R_13 = R_24*R_13; R_13 = 0.5*R_13;
            TF R_25 = (-1.0)*R_24; TF R_26 = P0.y; TF R_27 = (-1.0)*R_26; R_27 = R_24+R_27;
            R_24 = pow(R_27,2); R_11 = R_24+R_11; R_24 = pow(R_11,5); R_24 = R_0*R_24;
            TF R_28 = R_12*R_24; R_28 = R_16*R_28; R_28 = (1.0/22528.0)*R_28; TF R_29 = pow(R_11,3);
            R_21 = R_26*R_21; R_13 = R_21+R_13; R_27 = R_27*R_13; R_23 = R_27+R_23;
            R_23 = pow(R_23,2); R_27 = R_0*R_23; R_21 = 806400.0*R_27; R_27 = 28800.0*R_27;
            R_13 = pow(R_13,2); R_13 = R_14+R_13; R_0 = R_0*R_13; R_14 = 120.0*R_0;
            R_14 = R_2+R_14; R_14 = R_13*R_14; R_2 = 960.0*R_0; R_2 = R_3+R_2;
            R_3 = R_11*R_2; TF R_30 = 105.0*R_3; R_21 = R_30+R_21; R_21 = R_29*R_21;
            R_29 = R_12*R_21; R_29 = R_17*R_29; R_29 = (1.0/92897280.0)*R_29; R_3 = 42.0*R_3;
            R_27 = R_3+R_27; R_27 = R_23*R_27; R_2 = R_23*R_2; R_3 = 5.0*R_0;
            R_3 = R_4+R_3; R_3 = R_13*R_3; R_3 = R_7+R_3; R_7 = R_13*R_3;
            R_7 = R_9+R_7; R_9 = R_13*R_7; R_9 = R_10+R_9; R_9 = R_11*R_9;
            R_7 = 2.0*R_7; R_3 = 2.0*R_3; R_4 = 20.0*R_0; R_4 = R_5+R_4;
            R_4 = R_13*R_4; R_3 = R_4+R_3; R_4 = 4.0*R_3; R_14 = R_4+R_14;
            R_4 = R_23*R_14; R_14 = R_11*R_14; R_14 = 5.0*R_14; R_14 = R_2+R_14;
            R_2 = R_11*R_14; R_2 = 3.0*R_2; R_27 = R_2+R_27; R_27 = R_11*R_27;
            R_2 = R_12*R_27; R_2 = R_18*R_2; R_2 = (1.0/322560.0)*R_2; R_14 = R_23*R_14;
            R_3 = R_13*R_3; R_7 = R_3+R_7; R_3 = R_11*R_7; R_3 = 3.0*R_3;
            R_3 = R_4+R_3; R_3 = R_11*R_3; R_3 = R_14+R_3; R_14 = R_12*R_3;
            R_14 = R_19*R_14; R_14 = (1.0/1920.0)*R_14; R_23 = R_7*R_23; R_9 = R_23+R_9;
            R_23 = R_12*R_9; R_23 = R_20*R_23; R_23 = (1.0/24.0)*R_23; R_0 = R_1+R_0;
            R_0 = R_13*R_0; R_0 = R_6+R_0; R_0 = R_13*R_0; R_0 = R_8+R_0;
            R_0 = R_13*R_0; R_0 = R_10+R_0; R_0 = R_13*R_0; R_0 = R_22+R_0;
            R_12 = R_12*R_0; R_12 = R_15*R_12; R_12 = 0.5*R_12; R_23 = R_12+R_23;
            R_14 = R_23+R_14; R_2 = R_14+R_2; R_29 = R_2+R_29; R_28 = R_29+R_28;
            r_y += R_28; R_25 = R_26+R_25; R_24 = R_25*R_24; R_16 = R_24*R_16;
            R_16 = (-1.0/22528.0)*R_16; R_21 = R_25*R_21; R_17 = R_21*R_17; R_17 = (-1.0/92897280.0)*R_17;
            R_27 = R_25*R_27; R_18 = R_27*R_18; R_18 = (-1.0/322560.0)*R_18; R_3 = R_25*R_3;
            R_19 = R_3*R_19; R_19 = (-1.0/1920.0)*R_19; R_9 = R_25*R_9; R_20 = R_9*R_20;
            R_20 = (-1.0/24.0)*R_20; R_0 = R_25*R_0; R_15 = R_0*R_15; R_15 = -0.5*R_15;
            R_20 = R_15+R_20; R_19 = R_20+R_19; R_18 = R_19+R_18; R_17 = R_18+R_17;
            R_16 = R_17+R_16; r_x += R_16;
        }
        if ( poly_coeffs.size() == 7 ) {
            TF R_0 = poly_coeffs[ 6 ]; TF R_1 = poly_coeffs[ 5 ]; TF R_2 = 1920.0*R_1; TF R_3 = 40.0*R_1;
            TF R_4 = 240.0*R_1; TF R_5 = 5.0*R_1; TF R_6 = 10.0*R_1; TF R_7 = poly_coeffs[ 4 ];
            TF R_8 = 4.0*R_7; TF R_9 = poly_coeffs[ 3 ]; TF R_10 = 3.0*R_9; TF R_11 = poly_coeffs[ 2 ];
            TF R_12 = 2.0*R_11; TF R_13 = poly_coeffs[ 1 ]; TF R_14 = P1.x; TF R_15 = (-1.0)*R_14;
            TF R_16 = u0; TF R_17 = (-1.0)*R_16; TF R_18 = u1; R_17 = R_18+R_17;
            TF R_19 = pow(R_17,13); TF R_20 = pow(R_17,11); TF R_21 = pow(R_17,9); TF R_22 = pow(R_17,7);
            TF R_23 = pow(R_17,5); TF R_24 = pow(R_17,3); R_16 = R_18+R_16; R_18 = R_14*R_16;
            R_18 = 0.5*R_18; TF R_25 = -0.5*R_16; R_25 = 1.0+R_25; TF R_26 = P0.x;
            R_15 = R_26+R_15; TF R_27 = (-1.0)*R_26; R_27 = R_14+R_27; R_14 = pow(R_27,2);
            R_26 = R_26*R_25; R_18 = R_26+R_18; R_27 = R_27*R_18; R_18 = pow(R_18,2);
            R_26 = poly_coeffs[ 0 ]; TF R_28 = P1.y; R_16 = R_28*R_16; R_16 = 0.5*R_16;
            TF R_29 = (-1.0)*R_28; TF R_30 = P0.y; TF R_31 = (-1.0)*R_30; R_31 = R_28+R_31;
            R_28 = pow(R_31,2); R_28 = R_14+R_28; R_14 = pow(R_28,6); R_14 = R_0*R_14;
            TF R_32 = R_15*R_14; R_32 = R_19*R_32; R_32 = (1.0/106496.0)*R_32; TF R_33 = pow(R_28,4);
            TF R_34 = pow(R_28,2); R_25 = R_30*R_25; R_16 = R_25+R_16; R_31 = R_31*R_16;
            R_31 = R_27+R_31; R_31 = pow(R_31,2); R_27 = R_0*R_31; R_25 = 108864000.0*R_27;
            TF R_35 = 4769280.0*R_27; R_27 = 23040.0*R_27; R_16 = pow(R_16,2); R_16 = R_18+R_16;
            R_0 = R_0*R_16; R_18 = 11520.0*R_0; R_18 = R_2+R_18; R_2 = R_31*R_18;
            R_18 = R_28*R_18; TF R_36 = 945.0*R_18; R_25 = R_36+R_25; R_25 = R_33*R_25;
            R_33 = R_15*R_25; R_33 = R_20*R_33; R_33 = (1.0/40874803200.0)*R_33; R_36 = 378.0*R_18;
            R_35 = R_36+R_35; R_35 = R_31*R_35; R_18 = 9.0*R_18; R_18 = R_27+R_18;
            R_18 = R_31*R_18; R_27 = 144.0*R_0; R_27 = R_3+R_27; R_27 = R_16*R_27;
            R_3 = 1152.0*R_0; R_3 = R_4+R_3; R_3 = R_16*R_3; R_4 = 6.0*R_0;
            R_4 = R_5+R_4; R_4 = R_16*R_4; R_4 = R_8+R_4; R_8 = R_16*R_4;
            R_8 = R_10+R_8; R_10 = R_16*R_8; R_10 = R_12+R_10; R_12 = R_16*R_10;
            R_12 = R_13+R_12; R_12 = R_28*R_12; R_10 = 2.0*R_10; R_8 = 2.0*R_8;
            R_4 = 2.0*R_4; R_5 = 24.0*R_0; R_5 = R_6+R_5; R_5 = R_16*R_5;
            R_4 = R_5+R_4; R_5 = 4.0*R_4; R_5 = R_27+R_5; R_27 = R_16*R_5;
            R_5 = 6.0*R_5; R_5 = R_3+R_5; R_3 = R_28*R_5; R_3 = 7.0*R_3;
            R_3 = R_2+R_3; R_2 = R_31*R_3; R_3 = R_28*R_3; R_3 = 5.0*R_3;
            R_3 = R_18+R_3; R_18 = 3.0*R_3; R_35 = R_18+R_35; R_35 = R_34*R_35;
            R_34 = R_15*R_35; R_34 = R_21*R_34; R_34 = (1.0/92897280.0)*R_34; R_3 = R_31*R_3;
            R_5 = R_31*R_5; R_4 = R_16*R_4; R_8 = R_4+R_8; R_4 = 4.0*R_8;
            R_4 = R_27+R_4; R_27 = R_31*R_4; R_4 = R_28*R_4; R_4 = 5.0*R_4;
            R_4 = R_5+R_4; R_5 = R_28*R_4; R_5 = 3.0*R_5; R_5 = R_2+R_5;
            R_5 = R_28*R_5; R_5 = R_3+R_5; R_3 = R_15*R_5; R_3 = R_22*R_3;
            R_3 = (1.0/322560.0)*R_3; R_4 = R_31*R_4; R_8 = R_16*R_8; R_10 = R_8+R_10;
            R_8 = R_28*R_10; R_8 = 3.0*R_8; R_8 = R_27+R_8; R_8 = R_28*R_8;
            R_8 = R_4+R_8; R_4 = R_15*R_8; R_4 = R_23*R_4; R_4 = (1.0/1920.0)*R_4;
            R_31 = R_10*R_31; R_12 = R_31+R_12; R_31 = R_15*R_12; R_31 = R_24*R_31;
            R_31 = (1.0/24.0)*R_31; R_0 = R_1+R_0; R_0 = R_16*R_0; R_0 = R_7+R_0;
            R_0 = R_16*R_0; R_0 = R_9+R_0; R_0 = R_16*R_0; R_0 = R_11+R_0;
            R_0 = R_16*R_0; R_0 = R_13+R_0; R_0 = R_16*R_0; R_0 = R_26+R_0;
            R_15 = R_15*R_0; R_15 = R_17*R_15; R_15 = 0.5*R_15; R_31 = R_15+R_31;
            R_4 = R_31+R_4; R_3 = R_4+R_3; R_34 = R_3+R_34; R_33 = R_34+R_33;
            R_32 = R_33+R_32; r_y += R_32; R_29 = R_30+R_29; R_14 = R_29*R_14;
            R_19 = R_14*R_19; R_19 = (-1.0/106496.0)*R_19; R_25 = R_29*R_25; R_20 = R_25*R_20;
            R_20 = (-1.0/40874803200.0)*R_20; R_35 = R_29*R_35; R_21 = R_35*R_21; R_21 = (-1.0/92897280.0)*R_21;
            R_5 = R_29*R_5; R_22 = R_5*R_22; R_22 = (-1.0/322560.0)*R_22; R_8 = R_29*R_8;
            R_23 = R_8*R_23; R_23 = (-1.0/1920.0)*R_23; R_12 = R_29*R_12; R_24 = R_12*R_24;
            R_24 = (-1.0/24.0)*R_24; R_0 = R_29*R_0; R_17 = R_0*R_17; R_17 = -0.5*R_17;
            R_24 = R_17+R_24; R_23 = R_24+R_23; R_22 = R_23+R_22; R_21 = R_22+R_21;
            R_20 = R_21+R_20; R_19 = R_20+R_19; r_x += R_19;
        }
        if ( poly_coeffs.size() == 8 ) {
            TF R_0 = poly_coeffs[ 7 ]; TF R_1 = poly_coeffs[ 6 ]; TF R_2 = 2304.0*R_1; TF R_3 = 23040.0*R_1;
            TF R_4 = 48.0*R_1; TF R_5 = 288.0*R_1; TF R_6 = 6.0*R_1; TF R_7 = 12.0*R_1;
            TF R_8 = poly_coeffs[ 5 ]; TF R_9 = 5.0*R_8; TF R_10 = poly_coeffs[ 4 ]; TF R_11 = 4.0*R_10;
            TF R_12 = poly_coeffs[ 3 ]; TF R_13 = 3.0*R_12; TF R_14 = poly_coeffs[ 2 ]; TF R_15 = 2.0*R_14;
            TF R_16 = poly_coeffs[ 1 ]; TF R_17 = P1.x; TF R_18 = (-1.0)*R_17; TF R_19 = u1;
            TF R_20 = u0; TF R_21 = (-1.0)*R_20; R_21 = R_19+R_21; TF R_22 = pow(R_21,15);
            TF R_23 = pow(R_21,13); TF R_24 = pow(R_21,11); TF R_25 = pow(R_21,9); TF R_26 = pow(R_21,7);
            TF R_27 = pow(R_21,5); TF R_28 = pow(R_21,3); R_19 = R_20+R_19; R_20 = R_17*R_19;
            R_20 = 0.5*R_20; TF R_29 = -0.5*R_19; R_29 = 1.0+R_29; TF R_30 = P0.x;
            R_18 = R_30+R_18; TF R_31 = (-1.0)*R_30; R_31 = R_17+R_31; R_17 = pow(R_31,2);
            R_30 = R_30*R_29; R_20 = R_30+R_20; R_31 = R_31*R_20; R_20 = pow(R_20,2);
            R_30 = poly_coeffs[ 0 ]; TF R_32 = P1.y; R_19 = R_32*R_19; R_19 = 0.5*R_19;
            TF R_33 = (-1.0)*R_32; TF R_34 = P0.y; TF R_35 = (-1.0)*R_34; R_35 = R_32+R_35;
            R_32 = pow(R_35,2); R_17 = R_32+R_17; R_32 = pow(R_17,7); R_32 = R_0*R_32;
            TF R_36 = R_18*R_32; R_36 = R_22*R_36; R_36 = (1.0/491520.0)*R_36; TF R_37 = pow(R_17,5);
            TF R_38 = pow(R_17,3); R_29 = R_34*R_29; R_19 = R_29+R_19; R_35 = R_35*R_19;
            R_31 = R_35+R_31; R_31 = pow(R_31,2); R_35 = R_0*R_31; R_29 = 20118067200.0*R_35;
            TF R_39 = 1016064000.0*R_35; R_35 = 9031680.0*R_35; R_19 = pow(R_19,2); R_19 = R_20+R_19;
            R_0 = R_0*R_19; R_20 = 13440.0*R_0; R_20 = R_2+R_20; R_20 = R_19*R_20;
            R_2 = 161280.0*R_0; R_2 = R_3+R_2; R_3 = R_17*R_2; TF R_40 = 10395.0*R_3;
            R_29 = R_40+R_29; R_29 = R_37*R_29; R_37 = R_18*R_29; R_37 = R_23*R_37;
            R_37 = (1.0/25505877196800.0)*R_37; R_40 = 4620.0*R_3; R_40 = R_39+R_40; R_40 = R_31*R_40;
            R_3 = 165.0*R_3; R_3 = R_35+R_3; R_3 = R_31*R_3; R_2 = R_31*R_2;
            R_35 = 168.0*R_0; R_35 = R_4+R_35; R_35 = R_19*R_35; R_4 = 1344.0*R_0;
            R_4 = R_5+R_4; R_4 = R_19*R_4; R_5 = 7.0*R_0; R_5 = R_6+R_5;
            R_5 = R_19*R_5; R_5 = R_9+R_5; R_9 = R_19*R_5; R_9 = R_11+R_9;
            R_11 = R_19*R_9; R_11 = R_13+R_11; R_13 = R_19*R_11; R_13 = R_15+R_13;
            R_15 = R_19*R_13; R_15 = R_16+R_15; R_15 = R_17*R_15; R_13 = 2.0*R_13;
            R_11 = 2.0*R_11; R_9 = 2.0*R_9; R_5 = 2.0*R_5; R_6 = 28.0*R_0;
            R_6 = R_7+R_6; R_6 = R_19*R_6; R_5 = R_6+R_5; R_6 = 4.0*R_5;
            R_6 = R_35+R_6; R_35 = R_19*R_6; R_6 = 6.0*R_6; R_6 = R_4+R_6;
            R_4 = 8.0*R_6; R_4 = R_20+R_4; R_20 = R_31*R_4; R_4 = R_17*R_4;
            R_4 = 9.0*R_4; R_4 = R_2+R_4; R_2 = R_17*R_4; R_7 = 105.0*R_2;
            R_40 = R_7+R_40; R_40 = R_38*R_40; R_38 = R_18*R_40; R_38 = R_24*R_38;
            R_38 = (1.0/40874803200.0)*R_38; R_2 = 42.0*R_2; R_3 = R_2+R_3; R_3 = R_31*R_3;
            R_4 = R_31*R_4; R_6 = R_19*R_6; R_5 = R_19*R_5; R_9 = R_5+R_9;
            R_5 = 4.0*R_9; R_5 = R_35+R_5; R_35 = R_19*R_5; R_5 = 6.0*R_5;
            R_5 = R_6+R_5; R_6 = R_17*R_5; R_6 = 7.0*R_6; R_6 = R_20+R_6;
            R_20 = R_31*R_6; R_6 = R_17*R_6; R_6 = 5.0*R_6; R_6 = R_4+R_6;
            R_4 = R_17*R_6; R_4 = 3.0*R_4; R_3 = R_4+R_3; R_3 = R_17*R_3;
            R_4 = R_18*R_3; R_4 = R_25*R_4; R_4 = (1.0/92897280.0)*R_4; R_6 = R_31*R_6;
            R_5 = R_31*R_5; R_9 = R_19*R_9; R_11 = R_9+R_11; R_9 = 4.0*R_11;
            R_9 = R_35+R_9; R_35 = R_31*R_9; R_9 = R_17*R_9; R_9 = 5.0*R_9;
            R_9 = R_5+R_9; R_5 = R_17*R_9; R_5 = 3.0*R_5; R_5 = R_20+R_5;
            R_5 = R_17*R_5; R_5 = R_6+R_5; R_6 = R_18*R_5; R_6 = R_26*R_6;
            R_6 = (1.0/322560.0)*R_6; R_9 = R_31*R_9; R_11 = R_19*R_11; R_13 = R_11+R_13;
            R_11 = R_17*R_13; R_11 = 3.0*R_11; R_11 = R_35+R_11; R_11 = R_17*R_11;
            R_11 = R_9+R_11; R_9 = R_18*R_11; R_9 = R_27*R_9; R_9 = (1.0/1920.0)*R_9;
            R_31 = R_13*R_31; R_15 = R_31+R_15; R_31 = R_18*R_15; R_31 = R_28*R_31;
            R_31 = (1.0/24.0)*R_31; R_0 = R_1+R_0; R_0 = R_19*R_0; R_0 = R_8+R_0;
            R_0 = R_19*R_0; R_0 = R_10+R_0; R_0 = R_19*R_0; R_0 = R_12+R_0;
            R_0 = R_19*R_0; R_0 = R_14+R_0; R_0 = R_19*R_0; R_0 = R_16+R_0;
            R_0 = R_19*R_0; R_0 = R_30+R_0; R_18 = R_18*R_0; R_18 = R_21*R_18;
            R_18 = 0.5*R_18; R_31 = R_18+R_31; R_9 = R_31+R_9; R_6 = R_9+R_6;
            R_4 = R_6+R_4; R_38 = R_4+R_38; R_37 = R_38+R_37; R_36 = R_37+R_36;
            r_y += R_36; R_33 = R_34+R_33; R_32 = R_33*R_32; R_22 = R_32*R_22;
            R_22 = (-1.0/491520.0)*R_22; R_29 = R_33*R_29; R_23 = R_29*R_23; R_23 = (-1.0/25505877196800.0)*R_23;
            R_40 = R_33*R_40; R_24 = R_40*R_24; R_24 = (-1.0/40874803200.0)*R_24; R_3 = R_33*R_3;
            R_25 = R_3*R_25; R_25 = (-1.0/92897280.0)*R_25; R_5 = R_33*R_5; R_26 = R_5*R_26;
            R_26 = (-1.0/322560.0)*R_26; R_11 = R_33*R_11; R_27 = R_11*R_27; R_27 = (-1.0/1920.0)*R_27;
            R_15 = R_33*R_15; R_28 = R_15*R_28; R_28 = (-1.0/24.0)*R_28; R_0 = R_33*R_0;
            R_21 = R_0*R_21; R_21 = -0.5*R_21; R_28 = R_21+R_28; R_27 = R_28+R_27;
            R_26 = R_27+R_26; R_25 = R_26+R_25; R_24 = R_25+R_24; R_23 = R_24+R_23;
            R_22 = R_23+R_22; r_x += R_22;
        }
    };

    auto int_seg = [&]( TF &r_x, TF &r_y, Pt P0, Pt P1 ) {
        std::size_t index = cut_index_r( pow( P0.x, 2 ) + pow( P0.y, 2 ) );
        for( TF u = 0; ; ) {
            std::size_t new_index = index;
            TF new_u = 1;

            // test if line is going to cut a circle at a lower index
            if ( index ) {
                TF d = coeffs[ index - 1 ].first; d = - d; TF b = P0.y; TF R_2 = pow( b, 2 );
                TF a = (-1.0)*b; TF R_4 = P1.y; a += R_4; b *= a;
                a *= a; R_4 = P0.x; TF R_5 = pow(R_4,2); R_2 += R_5;
                d = R_2+d; R_2 = (-1.0)*R_4; R_5 = P1.x;
                R_2 = R_5+R_2; R_4 = R_4*R_2; b += R_4; R_4 = pow(b,2);
                b = (-1.0)*b; R_2 = pow(R_2,2); a = R_2+a;
                d = R_4 - a * d;
                if ( d > 0 ) {
                    TF prop_u = ( b - sqrt( d ) ) / a;
                    if ( prop_u > u && prop_u < new_u ) {
                        new_index = index - 1;
                        new_u = prop_u;
                    }
                    prop_u = ( b + sqrt( d ) ) / a;
                    if ( prop_u > u && prop_u < new_u ) {
                        new_index = index - 1;
                        new_u = prop_u;
                    }
                }
            }

            // test if line is going to cut a circle at an higher index
            if ( index < coeffs.size() - 1 ) {
                TF a; TF b; TF d;

                TF R_0 = coeffs[ index ].first; R_0 = (-1.0)*R_0; TF R_1 = P0.y; TF R_2 = pow(R_1,2);
                TF R_3 = (-1.0)*R_1; TF R_4 = P1.y; R_3 = R_4+R_3; R_1 = R_1*R_3;
                R_3 = pow(R_3,2); R_4 = P0.x; TF R_5 = pow(R_4,2); R_2 = R_5+R_2;
                R_0 = R_2+R_0; R_2 = (-1.0)*R_4; R_5 = P1.x;
                R_2 = R_5+R_2; R_4 = R_4*R_2; R_1 = R_4+R_1; R_4 = pow(R_1,2);
                R_1 = (-1.0)*R_1; b = R_1; R_2 = pow(R_2,2); R_3 = R_2+R_3;
                a = R_3; R_0 = R_3*R_0; R_0 = (-1.0)*R_0; R_0 = R_4+R_0;
                d = R_0;
                if ( d > 0 ) {
                    TF prop_u = ( b - sqrt( d ) ) / a;
                    if ( prop_u > u && prop_u < new_u ) {
                        new_index = index + 1;
                        new_u = prop_u;
                    }
                    prop_u = ( b + sqrt( d ) ) / a;
                    if ( prop_u > u && prop_u < new_u ) {
                        new_index = index + 1;
                        new_u = prop_u;
                    }
                }
            }

            // integration on sub part of the line
            part_int( r_x, r_y, P0, P1, u, new_u, coeffs[ index ].second );

            // next disc
            if ( new_u >= 1 )
                break;
            index = new_index;
            u = new_u;
        }
    };

    auto int_arc = [&]( TF &r_x, TF &r_y, Pt P0, Pt P1 ) {
        TF c = 0;
        const auto &poly_coeffs = coeffs[ cut_index_r( pow( scaling * sphere_radius, 2 ) ) ].second;
        for( std::size_t d = 0; d < poly_coeffs.size(); ++d )
            c += poly_coeffs[ d ] * pow( scaling * sphere_radius, 2 * d + 1 );
        c *= 0.5;

        TF a0 = atan2( P0.y, P0.x );
        TF a1 = atan2( P1.y, P1.x );
        if ( a1 < a0 )
            a1 += 2 * M_PI;
        r_x += c * ( sin( a1 ) - sin( a0 ) );
        r_y += c * ( cos( a0 ) - cos( a1 ) );
    };


    for( std::size_t i1 = 0, i0 = _nb_points - 1; i1 < _nb_points; i0 = i1++ ) {
        if ( arcs[ i0 ] )
            int_arc( r_x, r_y, scaling * ( point( i0 ) - sphere_center ), scaling * ( point( i1 ) - sphere_center ) );
        else
            int_seg( r_x, r_y, scaling * ( point( i0 ) - sphere_center ), scaling * ( point( i1 ) - sphere_center ) );
    }
}

template<class Pc,class CI> template<class Coeffs>
typename Pc::TF ConvexPolyhedron2<Pc,CI>::_r_polynomials_integration( const Coeffs &coeffs, TF scaling ) const {
    using std::atan2;
    using std::pow;

    auto cut_index_r = [&]( TF r2 ) {
        std::size_t beg = 0;
        std::size_t end = coeffs.size() - 1;
        while ( beg < end ) {
            std::size_t mid = beg + ( end - beg ) / 2;
            if ( coeffs[ mid ].first < r2 )
                beg = mid + 1;
            else
                end = mid;
        }
        return beg;
    };

    auto part_int = []( auto P0, auto P1, auto u0, auto u1, const auto &poly_coeffs ) {
        // generated using metil src/PowerDiagram/offline_integration/lib/gen.met
        if ( poly_coeffs.size() == 4 ) {
            TF result;
            TF R_0 = poly_coeffs[ 1 ]; TF R_1 = poly_coeffs[ 0 ]; TF R_2 = poly_coeffs[ 2 ]; TF R_3 = 2.0*R_2;
            TF R_4 = 4.0*R_2; TF R_5 = 12.0*R_2; TF R_6 = poly_coeffs[ 3 ]; TF R_7 = P0.x;
            TF R_8 = (-1.0)*R_7; TF R_9 = P1.x; TF R_10 = (-1.0)*R_9; R_10 = R_7+R_10;
            R_8 = R_9+R_8; TF R_11 = pow(R_8,2); TF R_12 = P0.y; TF R_13 = (-1.0)*R_12;
            TF R_14 = P1.y; R_13 = R_14+R_13; TF R_15 = pow(R_13,2); R_15 = R_11+R_15;
            R_11 = pow(R_15,2); TF R_16 = R_10*R_13; TF R_17 = (-1.0)*R_14; R_17 = R_17+R_12;
            TF R_18 = R_17*R_8; R_18 = (-1.0)*R_18; R_16 = R_18+R_16; R_18 = u0;
            TF R_19 = (-1.0)*R_18; TF R_20 = u1; R_18 = R_18+R_20; R_14 = R_14*R_18;
            R_14 = 0.5*R_14; R_9 = R_9*R_18; R_9 = 0.5*R_9; R_18 = -0.5*R_18;
            R_18 = 1.0+R_18; R_12 = R_12*R_18; R_12 = R_14+R_12; R_10 = R_10*R_12;
            R_14 = pow(R_12,2); R_12 = R_13*R_12; R_18 = R_7*R_18; R_9 = R_18+R_9;
            R_17 = R_17*R_9; R_17 = (-1.0)*R_17; R_10 = R_17+R_10; R_17 = R_15*R_10;
            R_17 = 720.0*R_17; R_18 = pow(R_9,2); R_14 = R_18+R_14; R_18 = R_6*R_14;
            R_7 = 3.0*R_18; R_7 = R_3+R_7; R_7 = R_14*R_7; R_7 = R_0+R_7;
            R_3 = R_15*R_7; R_13 = 12.0*R_18; R_13 = R_4+R_13; R_2 = R_2+R_18;
            R_2 = R_14*R_2; R_2 = R_0+R_2; R_2 = R_14*R_2; R_2 = R_1+R_2;
            R_2 = R_2*R_10; R_18 = 36.0*R_18; R_18 = R_5+R_18; R_18 = R_15*R_18;
            R_9 = R_8*R_9; R_12 = R_9+R_12; R_9 = R_16*R_12; R_9 = 4320.0*R_9;
            R_9 = R_17+R_9; R_9 = R_11*R_9; R_9 = R_6*R_9; R_7 = R_12*R_7;
            R_7 = R_16*R_7; R_7 = 2.0*R_7; R_11 = pow(R_12,2); R_13 = R_13*R_11;
            R_3 = R_13+R_3; R_3 = R_10*R_3; R_7 = R_3+R_7; R_11 = R_6*R_11;
            R_6 = 144.0*R_11; R_6 = R_18+R_6; R_6 = R_15*R_6; R_6 = R_10*R_6;
            R_6 = (1.0/30.0)*R_6; R_11 = 24.0*R_11; R_18 = R_11+R_18; R_18 = R_12*R_18;
            R_18 = R_16*R_18; R_18 = (2.0/15.0)*R_18; R_6 = R_18+R_6; R_19 = R_20+R_19;
            R_20 = pow(R_19,7); R_20 = R_9*R_20; R_20 = (1.0/322560.0)*R_20; R_9 = pow(R_19,3);
            R_9 = R_7*R_9; R_9 = (1.0/12.0)*R_9; R_2 = R_2*R_19; R_9 = R_2+R_9;
            R_19 = pow(R_19,5); R_6 = R_19*R_6; R_6 = (1.0/32.0)*R_6; R_9 = R_6+R_9;
            R_20 = R_9+R_20; result = R_20;
            return result;
        }
        if ( poly_coeffs.size() == 5 ) {
            TF result;
            TF R_0 = poly_coeffs[ 1 ]; TF R_1 = poly_coeffs[ 0 ]; TF R_2 = poly_coeffs[ 2 ]; TF R_3 = 2.0*R_2;
            TF R_4 = poly_coeffs[ 4 ]; TF R_5 = poly_coeffs[ 3 ]; TF R_6 = 3.0*R_5; TF R_7 = 6.0*R_5;
            TF R_8 = 24.0*R_5; TF R_9 = P0.x; TF R_10 = (-1.0)*R_9; TF R_11 = P1.x;
            TF R_12 = (-1.0)*R_11; R_12 = R_12+R_9; R_10 = R_11+R_10; TF R_13 = pow(R_10,2);
            TF R_14 = P0.y; TF R_15 = (-1.0)*R_14; TF R_16 = P1.y; R_15 = R_16+R_15;
            TF R_17 = pow(R_15,2); R_17 = R_13+R_17; R_13 = pow(R_17,3); TF R_18 = R_12*R_15;
            TF R_19 = (-1.0)*R_16; R_19 = R_19+R_14; TF R_20 = R_19*R_10; R_20 = (-1.0)*R_20;
            R_18 = R_20+R_18; R_20 = u0; TF R_21 = (-1.0)*R_20; TF R_22 = u1;
            R_20 = R_20+R_22; R_16 = R_16*R_20; R_16 = 0.5*R_16; R_11 = R_11*R_20;
            R_11 = 0.5*R_11; R_20 = -0.5*R_20; R_20 = 1.0+R_20; R_14 = R_14*R_20;
            R_14 = R_16+R_14; R_12 = R_12*R_14; R_16 = pow(R_14,2); R_14 = R_15*R_14;
            R_20 = R_9*R_20; R_11 = R_20+R_11; R_19 = R_19*R_11; R_19 = (-1.0)*R_19;
            R_12 = R_19+R_12; R_19 = R_17*R_12; R_20 = 40320.0*R_19; R_9 = pow(R_11,2);
            R_16 = R_9+R_16; R_9 = R_4*R_16; R_5 = R_5+R_9; R_5 = R_16*R_5;
            R_5 = R_2+R_5; R_5 = R_16*R_5; R_5 = R_0+R_5; R_5 = R_16*R_5;
            R_5 = R_1+R_5; R_5 = R_12*R_5; R_1 = 4.0*R_9; R_1 = R_6+R_1;
            R_1 = R_16*R_1; R_1 = R_3+R_1; R_3 = R_16*R_1; R_3 = R_0+R_3;
            R_0 = R_17*R_3; R_1 = 2.0*R_1; R_6 = 16.0*R_9; R_6 = R_7+R_6;
            R_6 = R_16*R_6; R_1 = R_6+R_1; R_6 = R_17*R_1; R_6 = 3.0*R_6;
            R_9 = 96.0*R_9; R_9 = R_8+R_9; R_8 = R_17*R_9; R_16 = 15.0*R_8;
            R_8 = 5.0*R_8; R_11 = R_10*R_11; R_14 = R_11+R_14; R_11 = R_18*R_14;
            R_10 = 322560.0*R_11; R_20 = R_10+R_20; R_20 = R_13*R_20; R_20 = R_4*R_20;
            R_3 = R_14*R_3; R_3 = R_18*R_3; R_3 = 2.0*R_3; R_13 = pow(R_14,2);
            R_1 = R_1*R_13; R_0 = R_1+R_0; R_0 = R_12*R_0; R_3 = R_0+R_3;
            R_4 = R_4*R_13; R_0 = 8640.0*R_4; R_0 = R_16+R_0; R_19 = R_0*R_19;
            R_19 = 2.0*R_19; R_0 = 1920.0*R_4; R_0 = R_16+R_0; R_11 = R_0*R_11;
            R_11 = 12.0*R_11; R_19 = R_11+R_19; R_19 = R_17*R_19; R_4 = 192.0*R_4;
            R_8 = R_4+R_8; R_8 = R_13*R_8; R_9 = R_13*R_9; R_6 = R_9+R_6;
            R_17 = R_17*R_6; R_17 = R_8+R_17; R_17 = R_12*R_17; R_17 = (1.0/30.0)*R_17;
            R_6 = R_14*R_6; R_6 = R_18*R_6; R_6 = (2.0/15.0)*R_6; R_17 = R_6+R_17;
            R_21 = R_22+R_21; R_22 = pow(R_21,9); R_22 = R_20*R_22; R_22 = (1.0/92897280.0)*R_22;
            R_20 = pow(R_21,7); R_20 = R_19*R_20; R_20 = (1.0/322560.0)*R_20; R_19 = pow(R_21,3);
            R_19 = R_3*R_19; R_19 = (1.0/12.0)*R_19; R_5 = R_5*R_21; R_19 = R_5+R_19;
            R_21 = pow(R_21,5); R_17 = R_21*R_17; R_17 = (1.0/32.0)*R_17; R_19 = R_17+R_19;
            R_20 = R_19+R_20; R_22 = R_20+R_22; result = R_22;
            return result;
        }
        if ( poly_coeffs.size() == 6 ) {
            TF result;
            TF R_0 = poly_coeffs[ 1 ]; TF R_1 = poly_coeffs[ 0 ]; TF R_2 = poly_coeffs[ 2 ]; TF R_3 = 2.0*R_2;
            TF R_4 = poly_coeffs[ 3 ]; TF R_5 = 3.0*R_4; TF R_6 = poly_coeffs[ 5 ]; TF R_7 = poly_coeffs[ 4 ];
            TF R_8 = 192.0*R_7; TF R_9 = 4.0*R_7; TF R_10 = 8.0*R_7; TF R_11 = 32.0*R_7;
            TF R_12 = P1.y; TF R_13 = (-1.0)*R_12; TF R_14 = P0.y; TF R_15 = (-1.0)*R_14;
            R_15 = R_12+R_15; TF R_16 = pow(R_15,2); R_13 = R_14+R_13; TF R_17 = P0.x;
            TF R_18 = (-1.0)*R_17; TF R_19 = P1.x; TF R_20 = (-1.0)*R_19; R_20 = R_17+R_20;
            TF R_21 = R_20*R_15; R_18 = R_19+R_18; TF R_22 = pow(R_18,2); R_16 = R_22+R_16;
            R_22 = pow(R_16,4); TF R_23 = pow(R_16,2); TF R_24 = R_18*R_13; R_24 = (-1.0)*R_24;
            R_21 = R_24+R_21; R_24 = u0; TF R_25 = (-1.0)*R_24; TF R_26 = u1;
            R_24 = R_24+R_26; R_12 = R_12*R_24; R_12 = 0.5*R_12; R_19 = R_19*R_24;
            R_19 = 0.5*R_19; R_24 = -0.5*R_24; R_24 = 1.0+R_24; R_14 = R_14*R_24;
            R_14 = R_12+R_14; R_20 = R_20*R_14; R_12 = pow(R_14,2); R_14 = R_15*R_14;
            R_24 = R_17*R_24; R_19 = R_24+R_19; R_13 = R_13*R_19; R_13 = (-1.0)*R_13;
            R_20 = R_13+R_20; R_13 = R_16*R_20; R_24 = 3628800.0*R_13; R_17 = pow(R_19,2);
            R_12 = R_17+R_12; R_17 = R_6*R_12; R_7 = R_7+R_17; R_7 = R_12*R_7;
            R_7 = R_4+R_7; R_7 = R_12*R_7; R_7 = R_2+R_7; R_7 = R_12*R_7;
            R_7 = R_0+R_7; R_7 = R_12*R_7; R_7 = R_1+R_7; R_7 = R_20*R_7;
            R_1 = 960.0*R_17; R_1 = R_8+R_1; R_8 = R_16*R_1; R_2 = 105.0*R_8;
            R_4 = 42.0*R_8; R_8 = 7.0*R_8; R_15 = 5.0*R_17; R_15 = R_9+R_15;
            R_15 = R_12*R_15; R_15 = R_5+R_15; R_5 = R_12*R_15; R_5 = R_3+R_5;
            R_3 = R_12*R_5; R_3 = R_0+R_3; R_0 = R_16*R_3; R_5 = 2.0*R_5;
            R_15 = 2.0*R_15; R_9 = 20.0*R_17; R_9 = R_10+R_9; R_9 = R_12*R_9;
            R_15 = R_9+R_15; R_9 = R_12*R_15; R_5 = R_9+R_5; R_9 = R_16*R_5;
            R_9 = 3.0*R_9; R_15 = 4.0*R_15; R_17 = 120.0*R_17; R_17 = R_11+R_17;
            R_17 = R_12*R_17; R_15 = R_17+R_15; R_17 = R_16*R_15; R_17 = 5.0*R_17;
            R_19 = R_18*R_19; R_14 = R_19+R_14; R_19 = R_21*R_14; R_18 = 36288000.0*R_19;
            R_18 = R_24+R_18; R_18 = R_22*R_18; R_18 = R_6*R_18; R_19 = 2.0*R_19;
            R_19 = R_13+R_19; R_3 = R_14*R_3; R_3 = R_21*R_3; R_3 = 2.0*R_3;
            R_13 = pow(R_14,2); R_6 = R_6*R_13; R_22 = 201600.0*R_6; R_22 = R_2+R_22;
            R_2 = R_21*R_22; R_2 = R_14*R_2; R_2 = 12.0*R_2; R_19 = R_22*R_19;
            R_22 = R_20*R_6; R_22 = R_16*R_22; R_22 = 604800.0*R_22; R_19 = R_22+R_19;
            R_19 = 2.0*R_19; R_2 = R_19+R_2; R_2 = R_23*R_2; R_23 = 28800.0*R_6;
            R_23 = R_4+R_23; R_23 = R_13*R_23; R_6 = 1920.0*R_6; R_8 = R_6+R_8;
            R_8 = R_13*R_8; R_5 = R_5*R_13; R_0 = R_5+R_0; R_0 = R_20*R_0;
            R_3 = R_0+R_3; R_1 = R_13*R_1; R_17 = R_1+R_17; R_1 = R_16*R_17;
            R_1 = 3.0*R_1; R_23 = R_1+R_23; R_23 = R_16*R_23; R_23 = R_20*R_23;
            R_23 = (1.0/1260.0)*R_23; R_1 = R_8+R_1; R_1 = R_14*R_1; R_1 = R_21*R_1;
            R_1 = (1.0/210.0)*R_1; R_23 = R_1+R_23; R_17 = R_13*R_17; R_15 = R_13*R_15;
            R_9 = R_15+R_9; R_16 = R_16*R_9; R_16 = R_17+R_16; R_16 = R_20*R_16;
            R_16 = (1.0/30.0)*R_16; R_9 = R_14*R_9; R_9 = R_21*R_9; R_9 = (2.0/15.0)*R_9;
            R_16 = R_9+R_16; R_25 = R_26+R_25; R_26 = pow(R_25,11); R_26 = R_18*R_26;
            R_26 = (1.0/40874803200.0)*R_26; R_18 = pow(R_25,9); R_18 = R_2*R_18; R_18 = (1.0/92897280.0)*R_18;
            R_2 = pow(R_25,7); R_23 = R_2*R_23; R_23 = (1.0/128.0)*R_23; R_2 = pow(R_25,3);
            R_2 = R_3*R_2; R_2 = (1.0/12.0)*R_2; R_7 = R_7*R_25; R_2 = R_7+R_2;
            R_25 = pow(R_25,5); R_16 = R_25*R_16; R_16 = (1.0/32.0)*R_16; R_2 = R_16+R_2;
            R_23 = R_2+R_23; R_18 = R_23+R_18; R_26 = R_18+R_26; result = R_26;
            return result;
        }
        if ( poly_coeffs.size() == 7 ) {
            TF result;
            TF R_0 = poly_coeffs[ 1 ]; TF R_1 = poly_coeffs[ 0 ]; TF R_2 = poly_coeffs[ 2 ]; TF R_3 = 2.0*R_2;
            TF R_4 = poly_coeffs[ 3 ]; TF R_5 = 3.0*R_4; TF R_6 = poly_coeffs[ 4 ]; TF R_7 = 4.0*R_6;
            TF R_8 = poly_coeffs[ 6 ]; TF R_9 = poly_coeffs[ 5 ]; TF R_10 = 1920.0*R_9; TF R_11 = 240.0*R_9;
            TF R_12 = 40.0*R_9; TF R_13 = 5.0*R_9; TF R_14 = 10.0*R_9; TF R_15 = P1.x;
            TF R_16 = (-1.0)*R_15; TF R_17 = P0.x; TF R_18 = (-1.0)*R_17; R_18 = R_18+R_15;
            TF R_19 = pow(R_18,2); R_16 = R_17+R_16; TF R_20 = P0.y; TF R_21 = (-1.0)*R_20;
            TF R_22 = P1.y; TF R_23 = (-1.0)*R_22; R_23 = R_20+R_23; TF R_24 = R_23*R_18;
            R_24 = (-1.0)*R_24; R_21 = R_22+R_21; TF R_25 = pow(R_21,2); R_19 = R_25+R_19;
            R_25 = pow(R_19,5); TF R_26 = pow(R_19,3); TF R_27 = R_21*R_16; R_24 = R_27+R_24;
            R_27 = u0; TF R_28 = (-1.0)*R_27; TF R_29 = u1; R_27 = R_27+R_29;
            R_15 = R_27*R_15; R_15 = 0.5*R_15; R_22 = R_22*R_27; R_22 = 0.5*R_22;
            R_27 = -0.5*R_27; R_27 = 1.0+R_27; R_17 = R_17*R_27; R_15 = R_17+R_15;
            R_23 = R_23*R_15; R_23 = (-1.0)*R_23; R_17 = pow(R_15,2); R_15 = R_18*R_15;
            R_27 = R_20*R_27; R_22 = R_27+R_22; R_16 = R_16*R_22; R_16 = R_23+R_16;
            R_23 = R_19*R_16; R_27 = 479001600.0*R_23; R_20 = pow(R_22,2); R_17 = R_20+R_17;
            R_20 = R_8*R_17; R_18 = 11520.0*R_20; R_18 = R_10+R_18; R_10 = R_19*R_18;
            TF R_30 = 1890.0*R_10; TF R_31 = 945.0*R_10; TF R_32 = 378.0*R_10; TF R_33 = 63.0*R_10;
            R_10 = 9.0*R_10; R_9 = R_9+R_20; R_9 = R_17*R_9; R_9 = R_6+R_9;
            R_9 = R_17*R_9; R_9 = R_4+R_9; R_9 = R_17*R_9; R_9 = R_2+R_9;
            R_9 = R_17*R_9; R_9 = R_0+R_9; R_9 = R_17*R_9; R_9 = R_1+R_9;
            R_9 = R_16*R_9; R_1 = 1152.0*R_20; R_1 = R_11+R_1; R_1 = R_17*R_1;
            R_11 = 144.0*R_20; R_11 = R_12+R_11; R_11 = R_17*R_11; R_12 = 6.0*R_20;
            R_12 = R_13+R_12; R_12 = R_17*R_12; R_12 = R_7+R_12; R_7 = R_17*R_12;
            R_7 = R_5+R_7; R_5 = R_17*R_7; R_5 = R_3+R_5; R_3 = R_17*R_5;
            R_3 = R_0+R_3; R_0 = R_19*R_3; R_5 = 2.0*R_5; R_7 = 2.0*R_7;
            R_12 = 2.0*R_12; R_20 = 24.0*R_20; R_20 = R_14+R_20; R_20 = R_17*R_20;
            R_12 = R_20+R_12; R_20 = R_17*R_12; R_7 = R_20+R_7; R_20 = R_17*R_7;
            R_5 = R_20+R_5; R_20 = R_19*R_5; R_20 = 3.0*R_20; R_7 = 4.0*R_7;
            R_12 = 4.0*R_12; R_11 = R_12+R_11; R_12 = 6.0*R_11; R_12 = R_1+R_12;
            R_1 = R_19*R_12; R_1 = 7.0*R_1; R_11 = R_17*R_11; R_7 = R_11+R_7;
            R_11 = R_19*R_7; R_11 = 5.0*R_11; R_22 = R_21*R_22; R_15 = R_22+R_15;
            R_22 = R_19*R_15; R_22 = R_8*R_22; R_22 = R_16*R_22; R_22 = 79833600.0*R_22;
            R_21 = R_24*R_15; R_17 = 5748019200.0*R_21; R_17 = R_27+R_17; R_17 = R_25*R_17;
            R_17 = R_8*R_17; R_25 = R_21+R_23; R_3 = R_15*R_3; R_3 = R_24*R_3;
            R_3 = 2.0*R_3; R_27 = pow(R_15,2); R_8 = R_8*R_27; R_14 = 58060800.0*R_8;
            R_14 = R_30+R_14; R_14 = R_24*R_14; R_14 = R_22+R_14; R_14 = R_15*R_14;
            R_22 = 29030400.0*R_8; R_22 = R_31+R_22; R_31 = R_24*R_22; R_31 = R_15*R_31;
            R_31 = 14.0*R_31; R_25 = R_22*R_25; R_14 = R_25+R_14; R_14 = 2.0*R_14;
            R_31 = R_14+R_31; R_31 = R_26*R_31; R_26 = 4769280.0*R_8; R_26 = R_32+R_26;
            R_26 = R_27*R_26; R_32 = 414720.0*R_8; R_33 = R_32+R_33; R_33 = R_27*R_33;
            R_8 = 23040.0*R_8; R_10 = R_8+R_10; R_10 = R_27*R_10; R_18 = R_27*R_18;
            R_1 = R_18+R_1; R_18 = R_19*R_1; R_18 = 5.0*R_18; R_18 = R_10+R_18;
            R_10 = 3.0*R_18; R_26 = R_10+R_26; R_23 = R_26*R_23; R_23 = 2.0*R_23;
            R_33 = R_10+R_33; R_21 = R_33*R_21; R_21 = 16.0*R_21; R_23 = R_21+R_23;
            R_23 = R_19*R_23; R_18 = R_27*R_18; R_1 = R_27*R_1; R_5 = R_5*R_27;
            R_0 = R_5+R_0; R_0 = R_16*R_0; R_3 = R_0+R_3; R_12 = R_27*R_12;
            R_11 = R_12+R_11; R_12 = R_19*R_11; R_12 = 3.0*R_12; R_12 = R_1+R_12;
            R_1 = R_19*R_12; R_1 = R_18+R_1; R_1 = R_16*R_1; R_1 = (1.0/1260.0)*R_1;
            R_12 = R_15*R_12; R_12 = R_24*R_12; R_12 = (1.0/210.0)*R_12; R_1 = R_12+R_1;
            R_11 = R_27*R_11; R_7 = R_27*R_7; R_20 = R_7+R_20; R_19 = R_19*R_20;
            R_19 = R_11+R_19; R_19 = R_16*R_19; R_19 = (1.0/30.0)*R_19; R_20 = R_15*R_20;
            R_20 = R_24*R_20; R_20 = (2.0/15.0)*R_20; R_19 = R_20+R_19; R_28 = R_29+R_28;
            R_29 = pow(R_28,13); R_29 = R_17*R_29; R_29 = (1.0/25505877196800.0)*R_29; R_17 = pow(R_28,11);
            R_17 = R_31*R_17; R_17 = (1.0/40874803200.0)*R_17; R_31 = pow(R_28,9); R_31 = R_23*R_31;
            R_31 = (1.0/92897280.0)*R_31; R_23 = pow(R_28,7); R_1 = R_23*R_1; R_1 = (1.0/128.0)*R_1;
            R_23 = pow(R_28,3); R_23 = R_3*R_23; R_23 = (1.0/12.0)*R_23; R_9 = R_9*R_28;
            R_23 = R_9+R_23; R_28 = pow(R_28,5); R_19 = R_28*R_19; R_19 = (1.0/32.0)*R_19;
            R_23 = R_19+R_23; R_1 = R_23+R_1; R_31 = R_1+R_31; R_17 = R_31+R_17;
            R_29 = R_17+R_29; result = R_29;
            return result;
        }
        if ( poly_coeffs.size() == 8 ) {
            TF result;
            TF R_0 = poly_coeffs[ 1 ]; TF R_1 = poly_coeffs[ 0 ]; TF R_2 = poly_coeffs[ 2 ]; TF R_3 = 2.0*R_2;
            TF R_4 = poly_coeffs[ 3 ]; TF R_5 = 3.0*R_4; TF R_6 = poly_coeffs[ 4 ]; TF R_7 = 4.0*R_6;
            TF R_8 = poly_coeffs[ 5 ]; TF R_9 = 5.0*R_8; TF R_10 = poly_coeffs[ 7 ]; TF R_11 = poly_coeffs[ 6 ];
            TF R_12 = 23040.0*R_11; TF R_13 = 2304.0*R_11; TF R_14 = 288.0*R_11; TF R_15 = 6.0*R_11;
            TF R_16 = 12.0*R_11; TF R_17 = 48.0*R_11; TF R_18 = P0.x; TF R_19 = (-1.0)*R_18;
            TF R_20 = P1.x; TF R_21 = (-1.0)*R_20; R_21 = R_18+R_21; R_19 = R_20+R_19;
            TF R_22 = pow(R_19,2); TF R_23 = P1.y; TF R_24 = (-1.0)*R_23; TF R_25 = P0.y;
            TF R_26 = (-1.0)*R_25; R_26 = R_26+R_23; TF R_27 = pow(R_26,2); R_27 = R_22+R_27;
            R_22 = pow(R_27,6); TF R_28 = pow(R_27,4); TF R_29 = pow(R_27,2); TF R_30 = R_21*R_26;
            R_24 = R_25+R_24; TF R_31 = R_24*R_19; R_31 = (-1.0)*R_31; R_30 = R_31+R_30;
            R_31 = u0; TF R_32 = (-1.0)*R_31; TF R_33 = u1; R_31 = R_31+R_33;
            R_23 = R_23*R_31; R_23 = 0.5*R_23; R_20 = R_20*R_31; R_20 = 0.5*R_20;
            R_31 = -0.5*R_31; R_31 = 1.0+R_31; R_25 = R_25*R_31; R_23 = R_25+R_23;
            R_21 = R_21*R_23; R_25 = pow(R_23,2); R_23 = R_26*R_23; R_31 = R_18*R_31;
            R_20 = R_31+R_20; R_24 = R_24*R_20; R_24 = (-1.0)*R_24; R_21 = R_24+R_21;
            R_24 = R_27*R_21; R_31 = 87178291200.0*R_24; R_18 = 3.0*R_24; R_26 = pow(R_20,2);
            R_25 = R_26+R_25; R_26 = R_10*R_25; TF R_34 = 161280.0*R_26; R_34 = R_12+R_34;
            R_12 = R_27*R_34; TF R_35 = 10395.0*R_12; TF R_36 = 3465.0*R_12; TF R_37 = 1155.0*R_12;
            TF R_38 = 165.0*R_12; R_12 = 11.0*R_12; TF R_39 = 13440.0*R_26; R_39 = R_13+R_39;
            R_39 = R_25*R_39; R_11 = R_11+R_26; R_11 = R_25*R_11; R_11 = R_8+R_11;
            R_11 = R_25*R_11; R_11 = R_6+R_11; R_11 = R_25*R_11; R_11 = R_4+R_11;
            R_11 = R_25*R_11; R_11 = R_2+R_11; R_11 = R_25*R_11; R_11 = R_0+R_11;
            R_11 = R_25*R_11; R_11 = R_1+R_11; R_11 = R_21*R_11; R_1 = 1344.0*R_26;
            R_1 = R_14+R_1; R_1 = R_25*R_1; R_14 = 7.0*R_26; R_14 = R_15+R_14;
            R_14 = R_25*R_14; R_14 = R_9+R_14; R_9 = R_25*R_14; R_9 = R_7+R_9;
            R_7 = R_25*R_9; R_7 = R_5+R_7; R_5 = R_25*R_7; R_5 = R_3+R_5;
            R_3 = R_25*R_5; R_3 = R_0+R_3; R_0 = R_27*R_3; R_5 = 2.0*R_5;
            R_7 = 2.0*R_7; R_9 = 2.0*R_9; R_14 = 2.0*R_14; R_15 = 28.0*R_26;
            R_15 = R_16+R_15; R_15 = R_25*R_15; R_14 = R_15+R_14; R_15 = R_25*R_14;
            R_9 = R_15+R_9; R_15 = R_25*R_9; R_7 = R_15+R_7; R_15 = R_25*R_7;
            R_5 = R_15+R_5; R_15 = R_27*R_5; R_15 = 3.0*R_15; R_7 = 4.0*R_7;
            R_9 = 4.0*R_9; R_14 = 4.0*R_14; R_26 = 168.0*R_26; R_26 = R_17+R_26;
            R_26 = R_25*R_26; R_14 = R_26+R_14; R_26 = 6.0*R_14; R_26 = R_1+R_26;
            R_1 = 8.0*R_26; R_1 = R_39+R_1; R_39 = R_27*R_1; R_39 = 9.0*R_39;
            R_26 = R_25*R_26; R_14 = R_25*R_14; R_9 = R_14+R_9; R_14 = 6.0*R_9;
            R_14 = R_26+R_14; R_26 = R_27*R_14; R_26 = 7.0*R_26; R_9 = R_25*R_9;
            R_7 = R_9+R_7; R_9 = R_27*R_7; R_9 = 5.0*R_9; R_20 = R_19*R_20;
            R_23 = R_20+R_23; R_20 = R_10*R_23; R_19 = R_30*R_23; R_25 = 1220496076800.0*R_19;
            R_25 = R_31+R_25; R_25 = R_22*R_25; R_25 = R_10*R_25; R_18 = R_19+R_18;
            R_18 = R_23*R_18; R_18 = R_10*R_18; R_18 = 2905943040.0*R_18; R_22 = R_19+R_24;
            R_20 = R_22*R_20; R_20 = 2905943040.0*R_20; R_31 = 2.0*R_19; R_24 = R_31+R_24;
            R_3 = R_3*R_23; R_3 = R_30*R_3; R_3 = 2.0*R_3; R_31 = pow(R_23,2);
            R_17 = R_21*R_31; R_17 = R_27*R_17; R_10 = R_10*R_31; R_16 = 5588352000.0*R_10;
            R_16 = R_35+R_16; R_16 = R_19*R_16; R_16 = 16.0*R_16; R_19 = 2682408960.0*R_10;
            R_19 = R_35+R_19; R_19 = R_30*R_19; R_19 = R_20+R_19; R_19 = 3.0*R_19;
            R_18 = R_19+R_18; R_18 = R_23*R_18; R_19 = 894136320.0*R_10; R_19 = R_36+R_19;
            R_22 = R_19*R_22; R_22 = 3.0*R_22; R_18 = R_22+R_18; R_18 = 2.0*R_18;
            R_16 = R_18+R_16; R_16 = R_28*R_16; R_19 = R_17*R_19; R_17 = 121927680.0*R_10;
            R_17 = R_37+R_17; R_17 = R_31*R_17; R_37 = 9031680.0*R_10; R_38 = R_37+R_38;
            R_38 = R_31*R_38; R_10 = 322560.0*R_10; R_12 = R_10+R_12; R_12 = R_31*R_12;
            R_34 = R_31*R_34; R_39 = R_34+R_39; R_34 = R_27*R_39; R_10 = 105.0*R_34;
            R_17 = R_10+R_17; R_10 = R_30*R_17; R_10 = R_23*R_10; R_10 = 16.0*R_10;
            R_24 = R_17*R_24; R_19 = R_24+R_19; R_19 = 2.0*R_19; R_10 = R_19+R_10;
            R_10 = R_29*R_10; R_29 = 42.0*R_34; R_38 = R_29+R_38; R_38 = R_31*R_38;
            R_34 = 7.0*R_34; R_34 = R_12+R_34; R_34 = R_31*R_34; R_39 = R_31*R_39;
            R_1 = R_31*R_1; R_26 = R_1+R_26; R_1 = R_27*R_26; R_1 = 5.0*R_1;
            R_1 = R_39+R_1; R_39 = R_27*R_1; R_39 = 3.0*R_39; R_38 = R_39+R_38;
            R_38 = R_27*R_38; R_38 = R_21*R_38; R_38 = (1.0/90720.0)*R_38; R_39 = R_34+R_39;
            R_39 = R_23*R_39; R_39 = R_30*R_39; R_39 = (1.0/11340.0)*R_39; R_38 = R_39+R_38;
            R_1 = R_31*R_1; R_26 = R_31*R_26; R_5 = R_5*R_31; R_0 = R_5+R_0;
            R_0 = R_21*R_0; R_3 = R_0+R_3; R_14 = R_31*R_14; R_9 = R_14+R_9;
            R_14 = R_27*R_9; R_14 = 3.0*R_14; R_14 = R_26+R_14; R_26 = R_27*R_14;
            R_26 = R_1+R_26; R_26 = R_21*R_26; R_26 = (1.0/1260.0)*R_26; R_14 = R_23*R_14;
            R_14 = R_30*R_14; R_14 = (1.0/210.0)*R_14; R_26 = R_14+R_26; R_9 = R_31*R_9;
            R_7 = R_31*R_7; R_15 = R_7+R_15; R_27 = R_27*R_15; R_27 = R_9+R_27;
            R_27 = R_21*R_27; R_27 = (1.0/30.0)*R_27; R_15 = R_23*R_15; R_15 = R_30*R_15;
            R_15 = (2.0/15.0)*R_15; R_27 = R_15+R_27; R_32 = R_33+R_32; R_33 = pow(R_32,15);
            R_33 = R_25*R_33; R_33 = (1.0/21424936845312000.0)*R_33; R_25 = pow(R_32,13); R_25 = R_16*R_25;
            R_25 = (1.0/25505877196800.0)*R_25; R_16 = pow(R_32,11); R_16 = R_10*R_16; R_16 = (1.0/40874803200.0)*R_16;
            R_10 = pow(R_32,9); R_38 = R_10*R_38; R_38 = (1.0/512.0)*R_38; R_10 = pow(R_32,7);
            R_26 = R_10*R_26; R_26 = (1.0/128.0)*R_26; R_10 = pow(R_32,3); R_10 = R_3*R_10;
            R_10 = (1.0/12.0)*R_10; R_11 = R_11*R_32; R_10 = R_11+R_10; R_32 = pow(R_32,5);
            R_27 = R_32*R_27; R_27 = (1.0/32.0)*R_27; R_10 = R_27+R_10; R_26 = R_10+R_26;
            R_38 = R_26+R_38; R_16 = R_38+R_16; R_25 = R_16+R_25; R_33 = R_25+R_33;
            result = R_33;
            return result;
        }
        TODO;
        return TF( 0 );
    };

    // TODO: start from the old u
    auto int_seg = [&]( Pt P0, Pt P1 ) {
        std::size_t index = cut_index_r( pow( P0.x, 2 ) + pow( P0.y, 2 ) );
        TF result = 0;
        for( TF u = 0; ; ) {
            std::size_t new_index = index;
            TF new_u = 1;

            // test if line is going to cut a circle at a lower index
            if ( index ) {
                TF d = coeffs[ index - 1 ].first; d = - d; TF b = P0.y; TF R_2 = pow( b, 2 );
                TF a = (-1.0)*b; TF R_4 = P1.y; a += R_4; b *= a;
                a *= a; R_4 = P0.x; TF R_5 = pow(R_4,2); R_2 += R_5;
                d = R_2+d; R_2 = (-1.0)*R_4; R_5 = P1.x;
                R_2 = R_5+R_2; R_4 = R_4*R_2; b += R_4; R_4 = pow(b,2);
                b = (-1.0)*b; R_2 = pow(R_2,2); a = R_2+a;
                d = R_4 - a * d;
                if ( d > 0 ) {
                    TF prop_u = ( b - sqrt( d ) ) / a;
                    if ( prop_u > u && prop_u < new_u ) {
                        new_index = index - 1;
                        new_u = prop_u;
                    }
                    prop_u = ( b + sqrt( d ) ) / a;
                    if ( prop_u > u && prop_u < new_u ) {
                        new_index = index - 1;
                        new_u = prop_u;
                    }
                }
            }

            // test if line is going to cut a circle at an higher index
            if ( index < coeffs.size() - 1 ) {
                TF a; TF b; TF d;

                TF R_0 = coeffs[ index ].first; R_0 = (-1.0)*R_0; TF R_1 = P0.y; TF R_2 = pow(R_1,2);
                TF R_3 = (-1.0)*R_1; TF R_4 = P1.y; R_3 = R_4+R_3; R_1 = R_1*R_3;
                R_3 = pow(R_3,2); R_4 = P0.x; TF R_5 = pow(R_4,2); R_2 = R_5+R_2;
                R_0 = R_2+R_0; R_2 = (-1.0)*R_4; R_5 = P1.x;
                R_2 = R_5+R_2; R_4 = R_4*R_2; R_1 = R_4+R_1; R_4 = pow(R_1,2);
                R_1 = (-1.0)*R_1; b = R_1; R_2 = pow(R_2,2); R_3 = R_2+R_3;
                a = R_3; R_0 = R_3*R_0; R_0 = (-1.0)*R_0; R_0 = R_4+R_0;
                d = R_0;
                if ( d > 0 ) {
                    TF prop_u = ( b - sqrt( d ) ) / a;
                    if ( prop_u > u && prop_u < new_u ) {
                        new_index = index + 1;
                        new_u = prop_u;
                    }
                    prop_u = ( b + sqrt( d ) ) / a;
                    if ( prop_u > u && prop_u < new_u ) {
                        new_index = index + 1;
                        new_u = prop_u;
                    }
                }
            }

            // integration on sub part of the line
            result += part_int( P0, P1, u, new_u, coeffs[ index ].second );

            // next disc
            if ( new_u >= 1 )
                break;
            index = new_index;
            u = new_u;
        }
        return result;
    };

    auto int_arc = [&]( Pt P0, Pt P1 ) {
        TF res = 0, r2 = pow( scaling * sphere_radius, 2 );
        std::size_t index = cut_index_r( r2 );
        const auto &poly_coeffs = coeffs[ index ].second;
        for( std::size_t d = 0; d < poly_coeffs.size(); ++d )
            res += poly_coeffs[ d ] * pow( r2, d + 1 );

        TF a0 = atan2( P0.y, P0.x );
        TF a1 = atan2( P1.y, P1.x );
        if ( a1 < a0 )
            a1 += 2 * M_PI;
        return ( a1 - a0 ) * res;
    };

    if ( _nb_points == 0 ) {
        TF res = 0, r2 = pow( scaling * sphere_radius, 2 );
        const auto &poly_coeffs = coeffs[ cut_index_r( r2 ) ].second;
        for( std::size_t d = 0; d < poly_coeffs.size(); ++d )
            res += poly_coeffs[ d ] * pow( r2, d + 1 );
        return 2 * M_PI * res;
    }

    TF res = 0;
    for( std::size_t i1 = 0, i0 = _nb_points - 1; i1 < _nb_points; i0 = i1++ )
        if ( arcs[ i0 ] )
            res += int_arc( scaling * ( point( i0 ) - sphere_center ), scaling * ( point( i1 ) - sphere_center ) );
        else
            res += int_seg( scaling * ( point( i0 ) - sphere_center ), scaling * ( point( i1 ) - sphere_center ) );
    return res;
}

} // namespace sdot<|MERGE_RESOLUTION|>--- conflicted
+++ resolved
@@ -1,12 +1,10 @@
 #include "Internal/AreaOutput.h"
 #include "ConvexPolyhedron2.h"
 #include <immintrin.h>
-<<<<<<< HEAD
 #include <iomanip>
-=======
+
 #define _USE_MATH_DEFINES
 #include <math.h>
->>>>>>> 9609dd6f
 
 namespace sdot {
 
