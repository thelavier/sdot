#pragma once

#include "TypeConfig.h"
#include <algorithm>
#include <string.h>
#include <algorithm>
#include <string>

namespace Hpipe {

/**
  To read or write data from reserved room in memory (data is not owned by CmQueue)
*/
class CmString {
public:
    CmString                  ( const void *beg, const void *end ) : beg( (const PI8 *)beg ), end( (const PI8 *)end ) {}
    CmString                  ( const void *beg, size_t len ) : beg( (const PI8 *)beg ), end( (const PI8 *)beg + len ) {}
    CmString                  ( const std::string &str ) : CmString( str.data(), str.size() ) {}
    CmString                  ( const char *beg ) : CmString( beg, strlen( beg ) ) {}
    CmString                  () : beg( 0 ), end( 0 ) {}

    CmString   slice          ( ST off, ST len ) { return { std::max( beg + off, beg ), std::min( beg + off + len, end ) }; }

    void       clear          () { beg = 0; end = 0; }

    operator   std::string    () const { return { beg, end }; }
    bool       operator==     ( const CmString &that ) const { return size() == that.size() && strncmp( (const char *)beg, (const char *)that.beg, size() ) == 0; }
    bool       operator==     ( const std::string &that ) const { return size() == that.size() && strncmp( (const char *)beg, that.data(), size() ) == 0; }
    bool       operator==     ( const char *that ) const { return size() == strlen( that ) && strncmp( (const char *)beg, that, size() ) == 0; }
    
    // error
    operator   bool           () const { return ! error(); }
    bool       error          () const { return end == 0; } ///< works after at least a first read (and before free or clear)
    bool       ack_error      () { beg = 0; end = 0; return false; } ///< set error flag to true, and return false

    // size
    bool       empty          () const { return end == beg; }
    size_t     size           () const { return end - beg; }
    const PI8 *get_beg        () const { return beg; }
    const PI8 *get_end        () const { return end; }

    // readers. Beware there are no checks in these methods
    void       read_some      ( void *data, ST size ) { memcpy( data, beg, size ); beg += size; }
    void       skip_some      ( ST size ) { beg += size; }

    PI8        read_byte      () { return *( beg++ ); }
    const PI8 *ptr            () const { return beg; }

    void       set_ptr        ( const PI8 *ptr ) { if ( ptr >= beg && ptr <= end ) beg = ptr; else ack_error(); }

    // checkings for readers that save a signal (that will give error() != 0) if not ok. To be done before each read.
    bool       ack_read_byte  () { return beg < end ? true : ack_error(); } ///< return true if ok to read a byte. Else, set end to 0 (to signal an error) and return false.
    bool       ack_read_some  ( ST len ) { return beg + len <= end ? true : ack_error(); } ///< return true if ok to `len` bytes. Else, set end to 0 (to signal an error) and return false.

    // display
    void       write_to_stream( std::ostream &os ) const;

<<<<<<< HEAD
    bool       equal          ( const PI8 *ptr, ST len ) const { return end - beg == len && bcmp( beg, ptr, len ) == 0; }
=======
    bool       equal          ( const PI8 *ptr, ST len ) const { return end - beg == len && strncmp( (const char *)beg, (const char *)ptr, len ) == 0; }
>>>>>>> 9609dd6f
    bool       equal          ( const char *ptr ) const { return equal( (const PI8 *)ptr, strlen( ptr ) ); }

protected:
    const PI8 *beg;
    const PI8 *end;
};

} // namespace Hpipe<|MERGE_RESOLUTION|>--- conflicted
+++ resolved
@@ -55,11 +55,7 @@
     // display
     void       write_to_stream( std::ostream &os ) const;
 
-<<<<<<< HEAD
-    bool       equal          ( const PI8 *ptr, ST len ) const { return end - beg == len && bcmp( beg, ptr, len ) == 0; }
-=======
     bool       equal          ( const PI8 *ptr, ST len ) const { return end - beg == len && strncmp( (const char *)beg, (const char *)ptr, len ) == 0; }
->>>>>>> 9609dd6f
     bool       equal          ( const char *ptr ) const { return equal( (const PI8 *)ptr, strlen( ptr ) ); }
 
 protected:
